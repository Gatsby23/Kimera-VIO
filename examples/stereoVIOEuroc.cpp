--- conflicted
+++ resolved
@@ -562,26 +562,10 @@
             planes.at(0).normal_ = plane_normal;
           }
 
-<<<<<<< HEAD
           // Find regularities in the mesh.
           // Currently only triangles in the ground floor.
-          mesher.clusterPlanesFromMesh(&planes);
-=======
-
-          // TODO remove the two lines below, just used to maintain functionality
-          // during generalization of pipeline to multiple planes.
-          std::vector<TriangleCluster> ground_clusters;
-          CHECK_NE(triangle_clusters.size(), 0);
-          ground_clusters.push_back(triangle_clusters.at(0));
-
-          // Get lmk ids of lmks that are involved in a plane.
-          mesher.extractLmkIdsFromTriangleClusters(ground_clusters,
-                                                   points_with_id_VIO,
-                                                   &lmk_ids_with_regularity);
-          plane.lmk_ids_ = lmk_ids_with_regularity;
-          planes.clear();
-          planes.push_back(plane);
->>>>>>> 93b893f8
+          mesher.clusterPlanesFromMesh(&planes,
+                                       points_with_id_VIO);
 
           if (FLAGS_visualize) {
             VLOG(10) << "Starting mesh visualization...";
