/* ----------------------------------------------------------------------------
 * Copyright 2017, Massachusetts Institute of Technology,
 * Cambridge, MA 02139
 * All Rights Reserved
 * Authors: Luca Carlone, et al. (see THANKS for the full author list)
 * See LICENSE for the license information
 * -------------------------------------------------------------------------- */

/**
 * @file   VioBackendParams.h
 * @brief  Class parsing the parameters for the VIO's Backend from a YAML file.
 * @author Antoni Rosinol, Luca Carlone
 */

#pragma once

#include <stdlib.h>
#include <fstream>
#include <iostream>
#include <memory>
#include <string>
#include <unordered_map>
#include <vector>

#include <gtsam/base/Vector.h>
#include <gtsam/nonlinear/ISAM2Params.h>
#include <gtsam/slam/SmartFactorParams.h>

#include <glog/logging.h>

#include "kimera-vio/common/VioNavState.h"
#include "kimera-vio/pipeline/PipelineParams.h"
#include "kimera-vio/utils/Macros.h"
#include "kimera-vio/utils/YamlParser.h"

namespace VIO {

/** \struct Backend Output Params
 * \brief Params controlling what the Backend outputs.
 */
struct BackendOutputParams {
 public:
  BackendOutputParams(
      const bool& output_map_lmk_ids_to_3d_points_in_time_horizon,
      const int& min_num_obs_for_lmks_in_time_horizon,
      const bool& output_lmk_id_to_lmk_type_map)
      : output_map_lmk_ids_to_3d_points_in_time_horizon_(
            output_map_lmk_ids_to_3d_points_in_time_horizon),
        min_num_obs_for_lmks_in_time_horizon_(
            min_num_obs_for_lmks_in_time_horizon),
        output_lmk_id_to_lmk_type_map_(output_lmk_id_to_lmk_type_map) {}
  ~BackendOutputParams() = default;

 public:
  //! Whether to output the map from lmk ids to actual lmk 3D positions for
  //! those landmarks that are in the time-horizon of the Backend optimization.
  bool output_map_lmk_ids_to_3d_points_in_time_horizon_ = false;
  //! Minimum number of observations for a landmark to be included in the
  //! output of the map from landmark ids to actual landmark 3D positions.
  int min_num_obs_for_lmks_in_time_horizon_ = 4u;
  //! Whether to output as well the type of lmk id (smart, projection, etc).
  //! This is typically used for visualization, to display lmks with different
  //! colors depending on their type.
  bool output_lmk_id_to_lmk_type_map_ = false;
};

/**
 * @brief The PoseGuessSource enum determines which pose is used as initial
 * guess for the keyframe pose.
 */
<<<<<<< HEAD
enum class PoseGuessSource { IMU = 0, MONO = 1, STEREO = 2, PNP = 3 };
=======
enum class PoseGuessSource {
  IMU = 0,
  MONO = 1,
  STEREO = 2,
  PNP = 3,
  EXTERNAL_ODOM = 4,
};
>>>>>>> e0e5250c

class BackendParams : public PipelineParams {
 public:
  KIMERA_POINTER_TYPEDEFS(BackendParams);
  EIGEN_MAKE_ALIGNED_OPERATOR_NEW

  BackendParams();
  virtual ~BackendParams() = default;

 public:
  virtual bool equals(const BackendParams& vp2, double tol = 1e-8) const;
  void print() const override;
  bool parseYAML(const std::string& filepath) override;

  // Set parameters for ISAM 2 incremental smoother.
  static void setIsam2Params(const BackendParams& vio_params,
                             gtsam::ISAM2Params* isam_param);

 protected:
  bool equals(const PipelineParams& obj) const override {
    const auto& rhs = static_cast<const BackendParams&>(obj);
    return equals(rhs, 1e-8);
  }
  bool parseYAMLVioBackendParams(const YamlParser& yaml_parser);
  bool equalsVioBackendParams(const BackendParams& vp2,
                              double tol = 1e-8) const;
  void printVioBackendParams() const;

 public:
  //! Initialization params
  // TODO(Toni): make an enum class...
  int autoInitialize_ = 0;
  double initialPositionSigma_ = 0.00001;
  double initialRollPitchSigma_ = 10.0 / 180.0 * M_PI;
  double initialYawSigma_ = 0.1 / 180.0 * M_PI;
  double initialVelocitySigma_ = 1e-3;
  double initialAccBiasSigma_ = 0.1;
  double initialGyroBiasSigma_ = 0.01;
  /// Only used if autoInitialize set to false.
  VioNavState initial_ground_truth_state_ = VioNavState();
  bool roundOnAutoInitialize_ = false;

  //! Smart factor params
  gtsam::LinearizationMode linearizationMode_ = gtsam::HESSIAN;
  gtsam::DegeneracyMode degeneracyMode_ = gtsam::ZERO_ON_DEGENERACY;
  double smartNoiseSigma_ = 3.0;
  double rankTolerance_ = 1.0;
  //! max distance to triangulate point in meters
  double landmarkDistanceThreshold_ = 20.0;
  //! max acceptable reprojection error // before tuning: 3
  double outlierRejection_ = 8.0;
  double retriangulationThreshold_ = 1.0e-3;

  bool addBetweenStereoFactors_ = true;

  // Inverse of variance
  double betweenRotationPrecision_ = 0.0;
  double betweenTranslationPrecision_ = 1 / (0.1 * 0.1);

  //! iSAM params
  double relinearizeThreshold_ = 1.0e-2;
  double relinearizeSkip_ = 1.0;
  double horizon_ = 6.0;
  int numOptimize_ = 2;
  double wildfire_threshold_ = 0.001;
  bool useDogLeg_ = false;

  //! No Motion params
  double zeroVelocitySigma_ = 1.0e-3;
  double noMotionPositionSigma_ = 1.0e-3;
  double noMotionRotationSigma_ = 1.0e-4;
  double constantVelSigma_ = 1.0e-2;

  //! Source of the initial guess for the keyframe pose
  PoseGuessSource pose_guess_source_ = PoseGuessSource::IMU;
<<<<<<< HEAD
=======
  double mono_translation_scale_factor_ = 0.1;
>>>>>>> e0e5250c
};

}  // namespace VIO<|MERGE_RESOLUTION|>--- conflicted
+++ resolved
@@ -68,9 +68,6 @@
  * @brief The PoseGuessSource enum determines which pose is used as initial
  * guess for the keyframe pose.
  */
-<<<<<<< HEAD
-enum class PoseGuessSource { IMU = 0, MONO = 1, STEREO = 2, PNP = 3 };
-=======
 enum class PoseGuessSource {
   IMU = 0,
   MONO = 1,
@@ -78,7 +75,6 @@
   PNP = 3,
   EXTERNAL_ODOM = 4,
 };
->>>>>>> e0e5250c
 
 class BackendParams : public PipelineParams {
  public:
@@ -154,10 +150,7 @@
 
   //! Source of the initial guess for the keyframe pose
   PoseGuessSource pose_guess_source_ = PoseGuessSource::IMU;
-<<<<<<< HEAD
-=======
   double mono_translation_scale_factor_ = 0.1;
->>>>>>> e0e5250c
 };
 
 }  // namespace VIO