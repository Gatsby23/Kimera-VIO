--- conflicted
+++ resolved
@@ -189,10 +189,7 @@
                        WidgetsMap* widgets,
                        const cv::Mat& tcoords = cv::Mat(),
                        const cv::Mat& texture = cv::Mat(),
-<<<<<<< HEAD
                        const std::string& id = "");
-=======
-                       const string& id = "");
 
   /**
    * @brief drawCylinder
@@ -236,7 +233,6 @@
                  const double& arrow_thickness = 1.0,
                  const double& text_thickness = 1.0,
                  const cv::viz::Color& color = cv::viz::Color::red());
->>>>>>> 8e6c8362
 
  private:
   //! Create a 2D mesh from 2D corners in an image, coded as a Frame class
