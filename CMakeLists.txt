cmake_minimum_required (VERSION 3.5)
project(kimera_vio VERSION 1.0 LANGUAGES CXX)

# Make sure that custom modules like FindXXXX are found
# Currently we do not have any custom find module...
list(INSERT CMAKE_MODULE_PATH 0 ${CMAKE_SOURCE_DIR}/cmake)

IF(APPLE)
    # Fix linking on 10.14+. See https://stackoverflow.com/questions/54068035
    LINK_DIRECTORIES(/usr/local/lib)
ENDIF()

if(NOT CMAKE_BUILD_TYPE)
  set(CMAKE_BUILD_TYPE Release)
endif()

message(STATUS "==============================================================")
message(STATUS "====================  Dependencies ===========================")

### System Dependencies
find_package(Boost REQUIRED COMPONENTS
  filesystem serialization regex timer date_time thread)
if(NOT TARGET Boost::boost)
  add_library(Boost::boost INTERFACE IMPORTED)
  set_target_properties(Boost::boost PROPERTIES
  INTERFACE_LINK_LIBRARIES "${Boost_LIBRARIES}"
  INTERFACE_INCLUDE_DIRECTORIES "${Boost_INCLUDE_DIRS}")
endif()

find_package(Gflags REQUIRED)
find_package(Glog 0.3.5 REQUIRED)
find_package(GTSAM REQUIRED)
find_package(opengv REQUIRED)
find_package(OpenCV 3.3.1 REQUIRED)
find_package(DBoW2 REQUIRED)
if(NOT TARGET DBoW2::DBoW2)
  add_library(DBoW2::DBoW2 INTERFACE IMPORTED)
  set_target_properties(DBoW2::DBoW2 PROPERTIES
  INTERFACE_LINK_LIBRARIES "${DBoW2_LIBRARIES}"
  INTERFACE_INCLUDE_DIRECTORIES "${DBoW2_INCLUDE_DIRS}")
endif()
find_package(KimeraRPGO REQUIRED)

<<<<<<< HEAD
### Unzip the vocabularly file
message(STATUS "Unpacking BoW Vocabulary File.")
execute_process(
  COMMAND ${CMAKE_COMMAND} -E tar xzf ${CMAKE_SOURCE_DIR}/vocabulary/ORBvoc.zip
  WORKING_DIRECTORY ${CMAKE_SOURCE_DIR}/vocabulary
)
=======
### External Dependencies
include(ExternalProject)
include(${CMAKE_CURRENT_SOURCE_DIR}/cmake/gflags.cmake)
include(${CMAKE_CURRENT_SOURCE_DIR}/cmake/glog.cmake)

### Download and unzip the vocabularly file
# TODO(marcus): cannot use this with 16.04 because cmake version is too low.
# ExternalProject_Add(ORBvoc
#     PREFIX ${CMAKE_CURRENT_SOURCE_DIR}/vocabulary
#     URL http://www.dropbox.com/s/lyo0qgbdxn6eg6o/ORBvoc.zip?dl=1
#     CONFIGURE_COMMAND ""
#     BUILD_COMMAND ""
#     INSTALL_COMMAND ${CMAKE_COMMAND} -E copy_directory
#       ${CMAKE_CURRENT_SOURCE_DIR}/vocabulary/src/ORBvoc/
#       ${CMAKE_CURRENT_SOURCE_DIR}/vocabulary/ &&
#       ${CMAKE_COMMAND} -E remove_directory ${CMAKE_CURRENT_SOURCE_DIR}/vocabulary/src/ORBvoc/
# )

if(NOT EXISTS ${CMAKE_CURRENT_SOURCE_DIR}/vocabulary/ORBvoc.yml)
  message(STATUS "Downloading vocabulary file from dropbox.")
  file(DOWNLOAD
       http://www.dropbox.com/s/lyo0qgbdxn6eg6o/ORBvoc.zip?dl=1
       ${CMAKE_CURRENT_SOURCE_DIR}/vocabulary/ORBvoc.zip
       SHOW_PROGRESS
       STATUS orbvoc_download_success
       TIMEOUT 60)
  if(orbvoc_download_success)
    message(STATUS "Unzipping vocabulary file.")
    
    execute_process(COMMAND ${CMAKE_COMMAND} -E tar xzf ${CMAKE_CURRENT_SOURCE_DIR}/vocabulary/ORBvoc.zip
                            WORKING_DIRECTORY ${CMAKE_CURRENT_SOURCE_DIR}/vocabulary/)
    message(STATUS "Moving vocabulary file.")
    execute_process(COMMAND ${CMAKE_COMMAND} -E copy_directory
                    ${CMAKE_CURRENT_SOURCE_DIR}/vocabulary/ORBvoc/
                    ${CMAKE_CURRENT_SOURCE_DIR}/vocabulary/)
    execute_process(COMMAND ${CMAKE_COMMAND} -E remove_directory ${CMAKE_CURRENT_SOURCE_DIR}/vocabulary/ORBvoc/)
  else(orbvoc_download_success)
    message(STATUS "Failed to download vocabulary file. Please download manually.")
  endif(orbvoc_download_success)
else()
  message(STATUS "Vocabulary file exists, will not download.")
endif()
>>>>>>> 745b2900

### Compile the code
add_library(kimera_vio SHARED "")
# Add an alias so that library can be used inside the build tree,
# e.g. when testing
add_library(kimera_vio::kimera_vio ALIAS kimera_vio)

### Add source code for data provider.
add_subdirectory(include/kimera-vio/dataprovider)
add_subdirectory(src/dataprovider)
### Add source code for frontend.
add_subdirectory(include/kimera-vio/frontend)
add_subdirectory(src/frontend)
### Add source code for backend.
add_subdirectory(include/kimera-vio/backend)
add_subdirectory(src/backend)
### Add source code for factors
add_subdirectory(include/kimera-vio/factors)
add_subdirectory(src/factors)
### Add source code for mesh
add_subdirectory(include/kimera-vio/mesh)
add_subdirectory(src/mesh)
### Add source code for initialization
add_subdirectory(include/kimera-vio/initial)
add_subdirectory(src/initial)
### Add source code for utils
add_subdirectory(include/kimera-vio/utils)
add_subdirectory(src/utils)
### Add source code for pipeline
add_subdirectory(include/kimera-vio/pipeline)
add_subdirectory(src/pipeline)
### Add source code for common
add_subdirectory(include/kimera-vio/common)
add_subdirectory(src/common)
### Add source code for loopclosure
add_subdirectory(include/kimera-vio/loopclosure)
add_subdirectory(src/loopclosure)
### Add source code for logging
add_subdirectory(include/kimera-vio/logging)
add_subdirectory(src/logging)
### Add source code for imu frontend
add_subdirectory(include/kimera-vio/imu-frontend)
add_subdirectory(src/imu-frontend)
### Add source code for visualizer.
add_subdirectory(include/kimera-vio/visualizer)
add_subdirectory(src/visualizer)

target_link_libraries(kimera_vio
  PRIVATE
    opengv
    DBoW2::DBoW2
    KimeraRPGO
  PUBLIC
    Boost::boost
    ${OpenCV_LIBRARIES}
    gflags
    glog
    gtsam
    gtsam_unstable
 )
target_include_directories(kimera_vio
  PUBLIC
    ${OpenCV_INCLUDE_DIRS}
    ${GTSAM_INCLUDE_DIR}
    $<BUILD_INTERFACE:${CMAKE_CURRENT_LIST_DIR}/include>
    $<INSTALL_INTERFACE:include>
)

target_compile_options(kimera_vio
  PRIVATE -Wall -pipe
  PRIVATE -march=native
)

# We would just need to say cxx_std_11 if we were using cmake 3.8
target_compile_features(kimera_vio PUBLIC
        cxx_auto_type cxx_constexpr cxx_range_for cxx_nullptr cxx_override)

add_executable(stereoVIOEuroc ./examples/KimeraVIO.cpp)
target_link_libraries(stereoVIOEuroc PUBLIC kimera_vio::kimera_vio)

############################### TESTS ##########################################
### Add testing
option(BUILD_TESTS "Build tests" ON)
if(BUILD_TESTS)
  # Download and unpack googletest at configure time
  # TODO Consider doing the same for glog, gflags, although it might
  # make the command `cmake ..` a bit slow.
  configure_file(${CMAKE_CURRENT_SOURCE_DIR}/cmake/gtest.cmake
    external/googletest-download/CMakeLists.txt)
  execute_process(COMMAND "${CMAKE_COMMAND}" -G "${CMAKE_GENERATOR}" .
      WORKING_DIRECTORY "${CMAKE_BINARY_DIR}/external/googletest-download"
      OUTPUT_QUIET)
  execute_process(COMMAND "${CMAKE_COMMAND}" --build .
      WORKING_DIRECTORY "${CMAKE_BINARY_DIR}/external/googletest-download"
      OUTPUT_QUIET)

  # Prevent GoogleTest from overriding our compiler/linker options
  # when building with Visual Studio
  set(gtest_force_shared_crt ON CACHE BOOL "" FORCE)

  # Add googletest directly to our build. This adds
  # the following targets: gtest, gtest_main, gmock
  # and gmock_main
  # Exclude these targets from installation with EXCLUDE_FROM_ALL
  # Check issue: https://github.com/google/googletest/issues/868
  add_subdirectory("${CMAKE_BINARY_DIR}/external/googletest-src"
                   "${CMAKE_BINARY_DIR}/external/googletest-build"
                   EXCLUDE_FROM_ALL)

  # The gtest/gmock targets carry header search path
  # dependencies automatically when using CMake 2.8.11 or
  # later. Otherwise we have to add them here ourselves.
  if(CMAKE_VERSION VERSION_LESS 2.8.11)
      include_directories("${gtest_SOURCE_DIR}/include"
                          "${gmock_SOURCE_DIR}/include")
  endif()

  # Generate gtests.
  include(CTest)
  add_executable(testKimeraVIO
    tests/testKimeraVIO.cpp
    tests/testCameraParams.cpp
    tests/testCodesignIdeas.cpp
    tests/testFeatureSelector.cpp
    tests/testFrame.cpp # NEEDS UPDATE
    tests/testGeneralParallelPlaneRegularBasicFactor.cpp
    tests/testGeneralParallelPlaneRegularTangentSpaceFactor.cpp
    tests/testImuFrontEnd.cpp
    tests/testKittiDataProvider.cpp # TODO
    tests/testLoopClosureDetector.cpp
    tests/testLogger.cpp
    tests/testMesher.cpp # rotten
    tests/testParallelPlaneRegularBasicFactor.cpp
    tests/testParallelPlaneRegularTangentSpaceFactor.cpp
    tests/testPointPlaneFactor.cpp
    #tests/testRegularVioBackEnd.cpp # rotten
    tests/testRegularVioBackEndParams.cpp
    tests/testStereoFrame.cpp # NEEDS UPDATE
    tests/testStereoVisionFrontEnd.cpp # NEEDS UPDATE
    tests/testThreadsafeImuBuffer.cpp
    tests/testThreadsafeQueue.cpp
    tests/testThreadsafeTemporalBuffer.cpp
    tests/testTimer.cpp
    tests/testTracker.cpp
    tests/testUtilsOpenCV.cpp
    tests/testInitializationFromImu.cpp
    tests/testVioBackEnd.cpp
    tests/testVioBackEndParams.cpp
    tests/testVioFrontEndParams.cpp
    # tests/testVisualizer3D.cpp # NEEDS UPDATE
    tests/testOnlineAlignment.cpp
    )
  target_link_libraries(testKimeraVIO gtest kimera_vio::kimera_vio)

  if(CMAKE_VERSION VERSION_LESS 3.10)
    enable_testing()
    include(FindGTest)
    gtest_add_tests(testKimeraVIO "" AUTO)
  else()
    include(GoogleTest)
    gtest_discover_tests(testKimeraVIO)
  endif()
endif(BUILD_TESTS)

############################### INSTALL/EXPORT #################################
## We install the export that we defined above
## Export the targets to a script
## This will install the import script kimera_vioTargets.cmake
## When findpackaged by other scripts, it will load the targets defined
## in the export kimera_vio-export.
include(CMakePackageConfigHelpers)
write_basic_package_version_file(
  ${CMAKE_CURRENT_BINARY_DIR}/kimera_vioConfigVersion.cmake
  VERSION ${PROJECT_VERSION}
  COMPATIBILITY AnyNewerVersion
)

# Create kimera_vioConfig.cmake with extra info from kimera_vioConfig.cmake.in
# This file is necessary to find_package the library kimera_vio.
set(INSTALL_CONFIGDIR lib/cmake/kimera_vio)
configure_package_config_file(
  ${CMAKE_CURRENT_LIST_DIR}/cmake/kimera_vioConfig.cmake.in
  ${CMAKE_CURRENT_BINARY_DIR}/kimera_vioConfig.cmake
  INSTALL_DESTINATION ${INSTALL_CONFIGDIR}
)

option(EXPORT_KIMERA "Export kimera_vio instead of installing it." OFF)
if(EXPORT_KIMERA)
  export(TARGETS kimera_vio
         FILE kimera_vioTargets.cmake)
  export(PACKAGE kimera_vio)
else(EXPORT_KIMERA)
  include(GNUInstallDirs)
  ## First of all, we need to install the library itself.
  install(TARGETS kimera_vio
      EXPORT kimera_vio-export
      LIBRARY DESTINATION lib
      ARCHIVE DESTINATION lib
      # Perhaps use this, instead of installing include dir
      #PUBLIC_HEADER DESTINATION include
      INCLUDES DESTINATION include # We need this right?
      RUNTIME DESTINATION bin
  )
  install(EXPORT kimera_vio-export
    FILE
      kimera_vioTargets.cmake
    DESTINATION
      ${INSTALL_CONFIGDIR}
  )
  # Install header files
  install(DIRECTORY ${CMAKE_CURRENT_LIST_DIR}/include/
    DESTINATION include
    FILES_MATCHING PATTERN "*.h")

  ## Install the config and configversion
  install(FILES
      ${CMAKE_CURRENT_BINARY_DIR}/kimera_vioConfig.cmake
      ${CMAKE_CURRENT_BINARY_DIR}/kimera_vioConfigVersion.cmake
      ${CMAKE_CURRENT_LIST_DIR}/cmake/FindGflags.cmake
      ${CMAKE_CURRENT_LIST_DIR}/cmake/FindGlog.cmake
      DESTINATION ${INSTALL_CONFIGDIR}
  )
endif(EXPORT_KIMERA)

################################################################################
# Print configuration variables
message(STATUS "===============================================================")
message(STATUS "================  Configuration Options  ======================")
message(STATUS "CMAKE_CXX_COMPILER_ID type                : ${CMAKE_CXX_COMPILER_ID}")
message(STATUS "CMAKE_CXX_COMPILER_VERSION                : ${CMAKE_CXX_COMPILER_VERSION}")
message(STATUS "Build flags                                               ")
if(NOT MSVC AND NOT XCODE_VERSION)
    message(STATUS "  Build type                              : ${CMAKE_BUILD_TYPE}")
    if (NOT ${CMAKE_BUILD_TYPE} STREQUAL "Release")
      message(WARNING "  Build type is not in RELEASE, this will slow down the code.")
    endif()
    message(STATUS "  C compilation flags (Release)           : ${CMAKE_C_FLAGS} ${CMAKE_C_FLAGS_RELEASE}")
    message(STATUS "  C++ compilation flags (Release)         : ${CMAKE_CXX_FLAGS} ${CMAKE_CXX_FLAGS_RELEASE}")
endif()<|MERGE_RESOLUTION|>--- conflicted
+++ resolved
@@ -41,18 +41,8 @@
 endif()
 find_package(KimeraRPGO REQUIRED)
 
-<<<<<<< HEAD
-### Unzip the vocabularly file
-message(STATUS "Unpacking BoW Vocabulary File.")
-execute_process(
-  COMMAND ${CMAKE_COMMAND} -E tar xzf ${CMAKE_SOURCE_DIR}/vocabulary/ORBvoc.zip
-  WORKING_DIRECTORY ${CMAKE_SOURCE_DIR}/vocabulary
-)
-=======
 ### External Dependencies
 include(ExternalProject)
-include(${CMAKE_CURRENT_SOURCE_DIR}/cmake/gflags.cmake)
-include(${CMAKE_CURRENT_SOURCE_DIR}/cmake/glog.cmake)
 
 ### Download and unzip the vocabularly file
 # TODO(marcus): cannot use this with 16.04 because cmake version is too low.
@@ -91,7 +81,6 @@
 else()
   message(STATUS "Vocabulary file exists, will not download.")
 endif()
->>>>>>> 745b2900
 
 ### Compile the code
 add_library(kimera_vio SHARED "")
