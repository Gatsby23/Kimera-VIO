cmake_minimum_required (VERSION 3.5)
project(SparkVio VERSION 1.0 LANGUAGES CXX)

# Make sure that custom modules like FindXXXX are found
# Currently we do not have any custom find module...
list(INSERT CMAKE_MODULE_PATH 0 ${CMAKE_SOURCE_DIR}/cmake)

if(NOT CMAKE_BUILD_TYPE)
  set(CMAKE_BUILD_TYPE Release)
endif()

message(STATUS "===============================================================")
message(STATUS "====================  Dependencies ============================")

### Include the boost directory
find_package(Boost REQUIRED COMPONENTS filesystem serialization regex timer date_time thread)
if(NOT TARGET Boost::boost)
  add_library(Boost::boost INTERFACE IMPORTED)
  set_target_properties(Boost::boost PROPERTIES
  INTERFACE_LINK_LIBRARIES "${Boost_LIBRARIES}"
  INTERFACE_INCLUDE_DIRECTORIES "${Boost_INCLUDE_DIRS}")
endif()

### Find the GTSAM package
find_package(GTSAM REQUIRED)
if(GTSAM_FOUND)
  message(STATUS "FOUND GTSAM! ${OpenCV_INCLUDE_DIRS}")
endif(GTSAM_FOUND)

### Find the OpenGV package
find_package(opengv REQUIRED)
if(opengv_FOUND)
  message(STATUS "FOUND OpenGV!")
endif(opengv_FOUND)

### Find opencv
find_package(OpenCV 3.3.1 REQUIRED)
if(OpenCV_FOUND)
  message(STATUS "FOUND OpenCV!")
endif(OpenCV_FOUND)

### External Dependencies
include(ExternalProject)

### Include the gflags directory
include(${CMAKE_CURRENT_SOURCE_DIR}/cmake/gflags.cmake)

### Include the glog directory
include(${CMAKE_CURRENT_SOURCE_DIR}/cmake/glog.cmake)

### Compile the code
<<<<<<< HEAD
add_library(SparkVio STATIC
=======
add_library(sparkvio SHARED
>>>>>>> c0eae555
  src/StereoVisionFrontEnd.cpp
  src/Tracker.cpp
  src/StereoFrame.cpp
  src/StereoImuSyncPacket.cpp
  src/UtilsGeometry.cpp
  src/UtilsOpenCV.cpp
  src/ImuFrontEnd.cpp
  src/VioBackEnd.cpp
  src/RegularVioBackEnd.cpp
  src/Histogram.cpp
  src/LoggerMatlab.cpp
  src/FeatureSelector.cpp
  src/YamlParser.h
  src/VioBackEndParams.h
  src/VioFrontEndParams.h
  src/RegularVioBackEndParams.h
  src/CameraParams.cpp
  src/Frame.h
  src/Visualizer3D.cpp "")

# Add an alias so that library can be used inside the build tree, e.g. when testing
add_library(SparkVio::SparkVio ALIAS SparkVio)

### Add source code for data provider.
include(src/datasource/CMakeLists.txt)
### Add source code for factors
include(src/factors/CMakeLists.txt)
### Add source code for mesh
include(src/mesh/CMakeLists.txt)
### Add source code for utils
include(src/utils/CMakeLists.txt)
### Add source code for initialization
include(src/initial/CMakeLists.txt)
### Add source code for pipeline
include(src/pipeline/CMakeLists.txt)
### Add source code for common
include(src/common/CMakeLists.txt)

target_link_libraries(SparkVio
  PRIVATE
    opengv
  PUBLIC
    Boost::boost
    ${OpenCV_LIBS}
    gflags::gflags
    glog::glog
    gtsam
    gtsam_unstable
)
target_include_directories(SparkVio
  PUBLIC
    ${GTSAM_INCLUDE_DIR}
    $<BUILD_INTERFACE:${CMAKE_CURRENT_SOURCE_DIR}/src>
    $<INSTALL_INTERFACE:src>
  )

<<<<<<< HEAD
target_compile_options(SparkVio
  PRIVATE -Wall -pipe
  PRIVATE -march=native) # Remove these
=======
# target_compile_options(sparkvio
#   PRIVATE -Wall -pipe
#   PRIVATE -march=native) # Remove these

>>>>>>> c0eae555
# We would just need to say cxx_std_11 if we were using cmake 3.8
target_compile_features(SparkVio PUBLIC
        cxx_auto_type cxx_constexpr cxx_range_for cxx_nullptr cxx_override ) # And many more

<<<<<<< HEAD
add_executable(stereoVIOEuroc ./examples/SparkVio.cpp)
=======
add_executable(stereoVIO ./examples/stereoVIO.cpp)
target_link_libraries(stereoVIO PUBLIC SparkVio::SparkVio)

add_executable(stereoVIOEuroc ./examples/stereoVIOEuroc.cpp)
>>>>>>> c0eae555
target_link_libraries(stereoVIOEuroc PUBLIC SparkVio::SparkVio)

add_executable(semanticVIOEuroc ./examples/semanticVIOEuroc.cpp)
target_link_libraries(semanticVIOEuroc PUBLIC SparkVio::SparkVio)

#add_executable(stereoVIOSimulation ./examples/stereoVIOSimulation.cpp)
#target_link_libraries(stereoVIOSimulation PUBLIC SparkVio::SparkVio)

### Add testing
# Download and unpack googletest at configure time
# TODO Consider doing the same for glog, gflags, although it might
# make the command `cmake ..` a bit slow.
configure_file(${CMAKE_CURRENT_SOURCE_DIR}/cmake/gtest.cmake external/googletest-download/CMakeLists.txt)
execute_process(COMMAND "${CMAKE_COMMAND}" -G "${CMAKE_GENERATOR}" .
    WORKING_DIRECTORY "${CMAKE_BINARY_DIR}/external/googletest-download" )
execute_process(COMMAND "${CMAKE_COMMAND}" --build .
    WORKING_DIRECTORY "${CMAKE_BINARY_DIR}/external/googletest-download" )

# Prevent GoogleTest from overriding our compiler/linker options
# when building with Visual Studio
set(gtest_force_shared_crt ON CACHE BOOL "" FORCE)

# Add googletest directly to our build. This adds
# the following targets: gtest, gtest_main, gmock
# and gmock_main
add_subdirectory("${CMAKE_BINARY_DIR}/external/googletest-src"
                 "${CMAKE_BINARY_DIR}/external/googletest-build")

# The gtest/gmock targets carry header search path
# dependencies automatically when using CMake 2.8.11 or
# later. Otherwise we have to add them here ourselves.
if(CMAKE_VERSION VERSION_LESS 2.8.11)
    include_directories("${gtest_SOURCE_DIR}/include"
                        "${gmock_SOURCE_DIR}/include")
endif()

# Generate gtests.
include(CTest)
add_executable(testSparkVio
  tests/testSparkVio.cpp
  tests/testCameraParams.cpp
  tests/testCodesignIdeas.cpp
  tests/testFeatureSelector.cpp
  tests/testFrame.cpp
  tests/testGeneralParallelPlaneRegularBasicFactor.cpp
  tests/testGeneralParallelPlaneRegularTangentSpaceFactor.cpp
  tests/testImuFrontEnd.cpp
<<<<<<< HEAD
  tests/testKittiDataProvider.cpp # TODO
=======
>>>>>>> c0eae555
  # tests/testMesher.cpp # rotten
  tests/testParallelPlaneRegularBasicFactor.cpp
  tests/testParallelPlaneRegularTangentSpaceFactor.cpp
  tests/testPointPlaneFactor.cpp
  #tests/testRegularVioBackEnd.cpp # rotten
  tests/testRegularVioBackEndParams.cpp
  tests/testStereoFrame.cpp
  tests/testStereoVisionFrontEnd.cpp
  tests/testThreadsafeImuBuffer.cpp
  tests/testThreadsafeQueue.cpp
  tests/testThreadsafeTemporalBuffer.cpp
  tests/testTimer.cpp
  tests/testTracker.cpp
  tests/testUtilsOpenCV.cpp
  tests/testVioBackEnd.cpp
  tests/testVioBackEndParams.cpp
  tests/testVioFrontEndParams.cpp
  tests/testVisualizer3D.cpp
  )

<<<<<<< HEAD
target_link_libraries(testSparkVio gtest_main SparkVio::SparkVio)
=======
target_link_libraries(testSparkVio gtest SparkVio::SparkVio)
>>>>>>> c0eae555

if(CMAKE_VERSION VERSION_LESS 3.10)
  enable_testing()
  include(FindGTest)
  gtest_add_tests(testSparkVio "" AUTO)
else()
  include(GoogleTest)
  gtest_discover_tests(testSparkVio)
endif()

#export(TARGETS SparkVio FILE SparkVio.cmake)
#
#
#install(TARGETS SparkVio EXPORT stereoVioTargets
#  LIBRARY DESTINATION lib
#  ARCHIVE DESTINATION lib
#  RUNTIME DESTINATION bin
#  INCLUDES DESTINATION include
#  )
#install(EXPORT SparkVioTargets
#  FILE SparkVioTargets.cmake
#  NAMESPACE stereoVio::
#  DESTINATION lib/cmake/SparkVio
#  )

#include(CMakePackageConfigHelpers)
#write_basic_package_version_file("SparkVioConfigVersion.cmake"
#  VERSION ${SparkVio_VERSION}
#  COMPATIBILITY SameMajorVersion
#)

##############################################
## Installation instructions
#include(GNUInstallDirs)
#
## First of all, we need to install the library itself.
#install(TARGETS SparkVio
#    EXPORT SparkVio-export
#    LIBRARY DESTINATION lib
#    ARCHIVE DESTINATION lib
#    INCLUDES DESTINATION include # We need this right?
#)

## This is required so that the exported target has the name SparkVio and not SparkVio
#set_target_properties(SparkVio PROPERTIES EXPORT_NAME SparkVio)

## TODO THIS SHOULD BE only the headers... aka include/
##install(DIRECTORY src/ DESTINATION ${CMAKE_INSTALL_INCLUDEDIR})
#
## Install headers of our dependencies, not sure if it works...
#install(DIRECTORY ${GTSAM_INCLUDE_DIR} DESTINATION ${CMAKE_INSTALL_INCLUDEDIR})
#install(DIRECTORY ${GFLAGS_INCLUDE_DIRS} DESTINATION ${CMAKE_INSTALL_INCLUDEDIR})
#install(DIRECTORY ${GLOG_INCLUDE_DIRS} DESTINATION ${CMAKE_INSTALL_INCLUDEDIR})
#
## CMAKE_INSTALL_LIBDIR is lib usually
set(INSTALL_CONFIGDIR ${CMAKE_INSTALL_LIBDIR}/cmake/SparkVio)

## We install the export that we defined above
## Export the targets to a script
## This will install the import script SparkVioTargets.cmake
## When findpackaged by other scripts, it will load the targets defined
## in the export SparkVio-export.
#install(EXPORT SparkVio-export
#  FILE SparkVioTargets.cmake
#  NAMESPACE SparkVio::
## It's usually a good idea to give CMake access to the version,
## so that find_package can have a version specified.
## Create a ConfigVersion.cmake file
## It's usually a good idea to give CMake access to the version,
## so that find_package can have a version specified.
## Create a ConfigVersion.cmake file
include(CMakePackageConfigHelpers)
write_basic_package_version_file(${CMAKE_CURRENT_BINARY_DIR}/SparkVioConfigVersion.cmake
    VERSION ${PROJECT_VERSION}
    COMPATIBILITY AnyNewerVersion
)

# Create SparkVioConfig.cmake with extra info from SparkVioConfig.cmake.in
# This file is necessary to find_package the library SparkVio.
configure_package_config_file(${CMAKE_CURRENT_LIST_DIR}/cmake/SparkVioConfig.cmake.in
    ${CMAKE_CURRENT_BINARY_DIR}/SparkVioConfig.cmake
    INSTALL_DESTINATION ${INSTALL_CONFIGDIR}
)
#
## Install the config and configversion
## Here you could also install custom cmake find modules
#install(FILES
#    ${CMAKE_CURRENT_BINARY_DIR}/SparkVioConfig.cmake
#    ${CMAKE_CURRENT_BINARY_DIR}/SparkVioConfigVersion.cmake
#    DESTINATION ${INSTALL_CONFIGDIR}
#)

set(EXPORTED_DEPENDENCIES "")
list(APPEND EXPORTED_DEPENDENCIES "glog::glog")
list(APPEND EXPORTED_DEPENDENCIES "gflags::gflags")

export(TARGETS SparkVio ${EXPORTED_DEPENDENCIES}
       FILE SparkVioTargets.cmake)
export(PACKAGE SparkVio)

### SIYI's way of exporting.
##target_include_directories(stereoVIO PUBLIC "./src" ${Boost_INCLUDE_DIRS} ${GTSAM_INCLUDE_DIR} "/usr/local/include/opengv/" ${OpenCV_INCLUDE_DIRS} ${GFLAGS_INCLUDE_DIRS} ${GLOG_INCLUDE_DIRS})
##export(TARGETS stereoVIO FILE stereoVIO.cmake)

###############################################################################
# Print configuration variables
message(STATUS "===============================================================")
message(STATUS "================  Configuration Options  ======================")
message(STATUS "CMAKE_CXX_COMPILER_ID type                : ${CMAKE_CXX_COMPILER_ID}")
message(STATUS "CMAKE_CXX_COMPILER_VERSION                : ${CMAKE_CXX_COMPILER_VERSION}")
message(STATUS "Build flags                                               ")
if(NOT MSVC AND NOT XCODE_VERSION)
    message(STATUS "  Build type                              : ${CMAKE_BUILD_TYPE}")
    if (NOT ${CMAKE_BUILD_TYPE} STREQUAL "Release")
      message(WARNING "  Build type is not in RELEASE, this will slow down the code.")
    endif()
    message(STATUS "  C compilation flags (Release)           : ${CMAKE_C_FLAGS} ${CMAKE_C_FLAGS_RELEASE}")
    message(STATUS "  C++ compilation flags (Release)         : ${CMAKE_CXX_FLAGS_RELEASE}")
endif()
<|MERGE_RESOLUTION|>--- conflicted
+++ resolved
@@ -49,11 +49,7 @@
 include(${CMAKE_CURRENT_SOURCE_DIR}/cmake/glog.cmake)
 
 ### Compile the code
-<<<<<<< HEAD
 add_library(SparkVio STATIC
-=======
-add_library(sparkvio SHARED
->>>>>>> c0eae555
   src/StereoVisionFrontEnd.cpp
   src/Tracker.cpp
   src/StereoFrame.cpp
@@ -110,28 +106,15 @@
     $<INSTALL_INTERFACE:src>
   )
 
-<<<<<<< HEAD
 target_compile_options(SparkVio
   PRIVATE -Wall -pipe
-  PRIVATE -march=native) # Remove these
-=======
-# target_compile_options(sparkvio
-#   PRIVATE -Wall -pipe
-#   PRIVATE -march=native) # Remove these
-
->>>>>>> c0eae555
+  PRIVATE -march=native)
+
 # We would just need to say cxx_std_11 if we were using cmake 3.8
 target_compile_features(SparkVio PUBLIC
         cxx_auto_type cxx_constexpr cxx_range_for cxx_nullptr cxx_override ) # And many more
 
-<<<<<<< HEAD
 add_executable(stereoVIOEuroc ./examples/SparkVio.cpp)
-=======
-add_executable(stereoVIO ./examples/stereoVIO.cpp)
-target_link_libraries(stereoVIO PUBLIC SparkVio::SparkVio)
-
-add_executable(stereoVIOEuroc ./examples/stereoVIOEuroc.cpp)
->>>>>>> c0eae555
 target_link_libraries(stereoVIOEuroc PUBLIC SparkVio::SparkVio)
 
 add_executable(semanticVIOEuroc ./examples/semanticVIOEuroc.cpp)
@@ -179,10 +162,7 @@
   tests/testGeneralParallelPlaneRegularBasicFactor.cpp
   tests/testGeneralParallelPlaneRegularTangentSpaceFactor.cpp
   tests/testImuFrontEnd.cpp
-<<<<<<< HEAD
   tests/testKittiDataProvider.cpp # TODO
-=======
->>>>>>> c0eae555
   # tests/testMesher.cpp # rotten
   tests/testParallelPlaneRegularBasicFactor.cpp
   tests/testParallelPlaneRegularTangentSpaceFactor.cpp
@@ -203,11 +183,7 @@
   tests/testVisualizer3D.cpp
   )
 
-<<<<<<< HEAD
-target_link_libraries(testSparkVio gtest_main SparkVio::SparkVio)
-=======
 target_link_libraries(testSparkVio gtest SparkVio::SparkVio)
->>>>>>> c0eae555
 
 if(CMAKE_VERSION VERSION_LESS 3.10)
   enable_testing()
