%YAML:1.0
# Backend modality for regular VIO
# 0: Structureless factors only, 4: SPR pipeline
backend_modality: 0

#INITIALIZATION PARAMETERS
autoInitialize: 1
roundOnAutoInitialize: 0
initialPositionSigma: 1e-05
initialRollPitchSigma: 0.174533 # 10.0/180.0*M_PI
initialYawSigma: 0.00174533 # 0.1/180.0*M_PI
initialVelocitySigma: 0.001
initialAccBiasSigma: 0.1
initialGyroBiasSigma: 0.01

# VISION PARAMETERS ###########################################################
## Smart Factors ##
#
# How to linearize the factor:
# 0: Hessian, 1: Implicit Schur, 2:Jacobian_Q, 3:Jacobian_SVD
linearizationMode: 0
# How to manage degeneracy
# 0: Ignore degeneracy, 1: Zero on degeneracy, 2: handle infinity
degeneracyMode: 1
# rankTolerance: threshold to decide whether triangulation is result.degenerate
# (the rank is the number of singular values of the triangulation matrix which
# are larger than rankTolerance)
rankTolerance: 1
# /** landmarkDistanceThreshold
#   * if the landmark is triangulated at distance larger than this,
#   * result is flagged as degenerate.
#   */
landmarkDistanceThreshold: 15

# DynamicOutlierRejection:
#  /**
#   * If this is nonnegative the we will check if the average reprojection error
#   * is smaller than this threshold after triangulation, otherwise result is
#   * flagged as degenerate.
#   */
outlierRejection: 8
# ///< threshold to decide whether to re-triangulate
retriangulationThreshold: 0.001

## Noise models ##
smartNoiseSigma: 3.25
monoNoiseSigma: 1.8
monoNormType: 2
monoNormParam: 4.6851
stereoNoiseSigma: 0.03
stereoNormType: 2
stereoNormParam: 4.6851
regularityNoiseSigma: 0.03
regularityNormType: 1
regularityNormParam: 0.04

## Between Stereo Factors ##
addBetweenStereoFactors: 1
betweenRotationPrecision: 0 # Inverse of variance.
betweenTranslationPrecision: 100 # 1/(0.1*0.1)

# OPTIMIZATION PARAMETERS #####################################################
relinearizeThreshold: 0.01
relinearizeSkip: 1
zeroVelocitySigma: 0.001
noMotionPositionSigma: 0.001
noMotionRotationSigma: 0.0001
constantVelSigma: 0.01
numOptimize: 1
horizon: 5 # In seconds.
# ISAM2GaussNewtonParams: continue updating the linear delta only when
# changes are above this threshold (default: 0.001)
wildfire_threshold: 0.001
useDogLeg: 0

## NON PARSED PARAMS ##########################################################
#  bool enableEPI; ///< if set to true, will refine triangulation using LM
#  /**
#   * If this is nonnegative the we will check if the average reprojection error
#   * is smaller than this threshold after triangulation, otherwise result is
#   * flagged as degenerate.
#   */
#  double dynamicOutlierRejectionThreshold;

# Method used to generate the initial guess for the pose of the keyframe
<<<<<<< HEAD
=======
# PoseGuessSource:
#   IMU = 0
#   MONO = 1
#   STEREO = 2
#   PNP = 3
#   EXTERNAL_ODOM = 4
>>>>>>> 09bfa879
pose_guess_source: 0
mono_translation_scale_factor: 0.1<|MERGE_RESOLUTION|>--- conflicted
+++ resolved
@@ -83,14 +83,11 @@
 #  double dynamicOutlierRejectionThreshold;
 
 # Method used to generate the initial guess for the pose of the keyframe
-<<<<<<< HEAD
-=======
 # PoseGuessSource:
 #   IMU = 0
 #   MONO = 1
 #   STEREO = 2
 #   PNP = 3
 #   EXTERNAL_ODOM = 4
->>>>>>> 09bfa879
 pose_guess_source: 0
 mono_translation_scale_factor: 0.1