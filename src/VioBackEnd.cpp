--- conflicted
+++ resolved
@@ -721,28 +721,6 @@
           .fullMatrix());  // 6 + 3 + 6 = 15x15matrix
 }
 
-<<<<<<< HEAD
-=======
-/* -------------------------------------------------------------------------- */
-// NOT TESTED
-gtsam::Matrix VioBackEnd::getCurrentStateInformation() const {
-  gtsam::Marginals marginals(smoother_->getFactors(), state_,
-                             gtsam::Marginals::Factorization::CHOLESKY);
-
-  // Current state includes pose, velocity and imu biases.
-  gtsam::KeyVector keys;
-  keys.push_back(gtsam::Symbol('x', curr_kf_id_));
-  keys.push_back(gtsam::Symbol('v', curr_kf_id_));
-  keys.push_back(gtsam::Symbol('b', curr_kf_id_));
-
-  // Return the marginal covariance.
-  return UtilsOpenCV::Covariance_bvx2xvb(
-      marginals.jointMarginalInformation(keys)
-          .fullMatrix());  // 6 + 3 + 6 = 15x15matrix
-}
-
->>>>>>> 7efea3f0
-/// Protected methods.
 /* --------------------------------------------------------------------------
  */
 // TODO this function doesn't do just one thing... Should be refactored!
@@ -926,13 +904,8 @@
 void VioBackEnd::optimize(
     const Timestamp& timestamp_kf_nsec, const FrameId& cur_id,
     const size_t& max_extra_iterations,
-<<<<<<< HEAD
-    const std::vector<size_t>& extra_factor_slots_to_delete) {
+    gtsam::FactorIndices extra_factor_slots_to_delete) {
   DCHECK(smoother_.get()) << "Incremental smoother is a null pointer.";
-=======
-    gtsam::FactorIndices extra_factor_slots_to_delete) {
-  CHECK(smoother_.get()) << "Incremental smoother is a null pointer.";
->>>>>>> 7efea3f0
 
   // Only for statistics and debugging.
   // Store start time to calculate absolute total time taken.
@@ -942,7 +915,6 @@
   // Reset all timing info.
   debug_info_.resetTimes();
 
-<<<<<<< HEAD
   /////////////////////// BOOKKEEPING
   /////////////////////////////////////////////
   const size_t& number_of_new_smart_factors = new_smart_factors_.size();
@@ -955,19 +927,10 @@
   // potential factors that we want to delete, it is typically an empty
   // vector, and is only used to give flexibility to subclasses (regular
   // vio).
-  std::vector<size_t> delete_slots = extra_factor_slots_to_delete;
+  gtsam::FactorIndices delete_slots = extra_factor_slots_to_delete;
 
   std::vector<LandmarkId> lmk_ids_of_new_smart_factors_tmp(
       number_of_new_smart_factors);
-=======
-  /////////////////////// BOOKKEEPING //////////////////////////////////////////
-  // We need to remove all smart factors that have new observations.
-  // Extra factor slots to delete contains potential factors that we want to
-  // delete, it is typically an empty vector. And is only used to give
-  // flexibility to subclasses.
-  gtsam::FactorIndices delete_slots = extra_factor_slots_to_delete;
-  std::vector<LandmarkId> lmk_ids_of_new_smart_factors_tmp;
->>>>>>> 7efea3f0
   gtsam::NonlinearFactorGraph new_factors_tmp;
   new_factors_tmp.reserve(number_of_new_smart_factors +
                           new_imu_prior_and_other_factors_.size());
@@ -1233,19 +1196,11 @@
 /* --------------------------------------------------------------------------
  */
 // Update smoother.
-<<<<<<< HEAD
-void VioBackEnd::updateSmoother(Smoother::Result* result,
-                                const gtsam::NonlinearFactorGraph& new_factors,
-                                const gtsam::Values& new_values,
-                                const std::map<Key, double>& timestamps,
-                                const std::vector<size_t>& delete_slots) {
-=======
 void VioBackEnd::updateSmoother(
     Smoother::Result* result,
     const gtsam::NonlinearFactorGraph& new_factors_tmp,
     const gtsam::Values& new_values, const std::map<Key, double>& timestamps,
     const gtsam::FactorIndices& delete_slots) {
->>>>>>> 7efea3f0
   CHECK_NOTNULL(result);
   // Store smoother as backup.
   CHECK(smoother_);
