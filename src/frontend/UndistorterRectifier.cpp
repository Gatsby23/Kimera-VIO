/* ----------------------------------------------------------------------------
 * Copyright 2017, Massachusetts Institute of Technology,
 * Cambridge, MA 02139
 * All Rights Reserved
 * Authors: Luca Carlone, et al. (see THANKS for the full author list)
 * See LICENSE for the license information
 * -------------------------------------------------------------------------- */

/**
 * @file   UndistorterRectifier.cpp
 * @brief  Class to undistort (and rectify)
 * @author Antoni Rosinol
 */

#include "kimera-vio/frontend/UndistorterRectifier.h"

#include <opencv2/calib3d.hpp>
#include <opencv2/core.hpp>

#include "kimera-vio/frontend/CameraParams.h"
#include "kimera-vio/utils/Macros.h"

namespace VIO {

UndistorterRectifier::UndistorterRectifier(const cv::Mat& P,
                                           const CameraParams& cam_params,
                                           const cv::Mat& R)
    : P_(P), R_(R), cam_params_(cam_params) {
  initUndistortRectifyMaps(cam_params, R, P, &map_x_, &map_y_);
}

<<<<<<< HEAD
void UndistorterRectifier::UndistortRectifyKeypoints(
    const KeypointsCV& keypoints,
    KeypointsCV* undistorted_keypoints,
    const CameraParams& cam_param,
    const cv::Mat& R,
    const cv::Mat& P) {
  switch (cam_param.distortion_model_) {
    case DistortionModel::RADTAN: {
      cv::undistortPoints(keypoints,
                          *undistorted_keypoints,
                          cam_param.K_,
                          cam_param.distortion_coeff_mat_,
                          R,
                          P);
    } break;
    case DistortionModel::EQUIDISTANT: {
      // TODO: Create unit test for fisheye / equidistant model
      cv::fisheye::undistortPoints(keypoints,
                                   *undistorted_keypoints,
                                   cam_param.K_,
                                   cam_param.distortion_coeff_mat_,
                                   R,
                                   P);
    } break;
    default: {
      LOG(FATAL) << "Unknown distortion model.";
    }
  }
}

gtsam::Vector3 UndistorterRectifier::UndistortKeypointAndGetVersor(
    const KeypointCV& keypoint,
    const CameraParams& cam_param) {
  // Calibrate pixel.
  // matrix of px with a single entry, i.e., a single pixel
  KeypointsCV distorted_keypoint;
  distorted_keypoint.push_back(keypoint);

  KeypointsCV undistorted_keypoint;
  UndistorterRectifier::UndistortRectifyKeypoints(
      distorted_keypoint,
      &undistorted_keypoint,
      cam_param);

  // Transform to unit vector.
  Vector3 versor(
      undistorted_keypoint.at(0).x, undistorted_keypoint.at(0).y, 1.0);

  // sanity check, try to distort point using gtsam and make sure you get
  // original pixel
  // gtsam::Point2 distorted_keypoint_gtsam =
  // cam_param.calibration_.uncalibrate(gtsam::Point2(versor(0),versor(1)));
  // gtsam::Point2 distorted_keypoint_opencv =
  // gtsam::Point2(distorted_keypoint.at<float>(0,0),distorted_keypoint.at<float>(0,1));
  // gtsam::Point2 px_mismatch  = distorted_keypoint_opencv -
  // distorted_keypoint_gtsam;
  //
  // if(px_mismatch.vector().norm() > 1){
  //  std::cout << "distorted_keypoint: \n" << distorted_keypoint << std::endl;
  //  std::cout << "distorted_keypoint_gtsam: \n" << distorted_keypoint_gtsam <<
  //  std::endl; std::cout << "px_mismatch: \n" << px_mismatch << std::endl;
  //  throw std::runtime_error("UndistortKeypointAndGetVersor: possible calibration
  //  mismatch");
  //}

  // Return unit norm vector
  return versor.normalized();
}

=======
>>>>>>> 2db8b623
void UndistorterRectifier::undistortRectifyImage(
    const cv::Mat& img,
    cv::Mat* undistorted_img) const {
  CHECK_NOTNULL(undistorted_img);
  CHECK_EQ(map_x_.size, img.size);
  CHECK_EQ(map_y_.size, img.size);
  cv::remap(img,
            *undistorted_img,
            map_x_,
            map_y_,
            remap_interpolation_type_,
            remap_use_constant_border_type_ ? cv::BORDER_CONSTANT
                                            : cv::BORDER_REPLICATE);
}

void UndistorterRectifier::undistortRectifyKeypoints(
    const KeypointsCV& keypoints,
    KeypointsCV* undistorted_keypoints) const {
  CHECK_NOTNULL(undistorted_keypoints)->clear();
  UndistorterRectifier::UndistortRectifyKeypoints(
      keypoints, undistorted_keypoints, cam_params_, R_, P_);
}

void UndistorterRectifier::checkUndistortedRectifiedLeftKeypoints(
    const KeypointsCV& distorted_kps,
    const KeypointsCV& undistorted_kps,
    StatusKeypointsCV* status_kps,
    const float& pixel_tol) const {
  CHECK_NOTNULL(status_kps)->clear();
  CHECK_EQ(distorted_kps.size(), undistorted_kps.size());
  status_kps->reserve(distorted_kps.size());

  int invalid_count = 0;
  for (size_t i = 0u; i < undistorted_kps.size(); i++) {
    // cropToSize modifies keypoints, so we have to copy.
    KeypointCV distorted_kp = distorted_kps[i];
    KeypointCV undistorted_kp = undistorted_kps[i];
    bool cropped = UtilsOpenCV::cropToSize(&undistorted_kp, map_x_.size());

    // TODO(Toni): would be nicer to interpolate exact position.
    float expected_distorted_kp_x = map_x_.at<float>(
        std::round(undistorted_kp.y), std::round(undistorted_kp.x));
    float expected_distorted_kp_y = map_y_.at<float>(
        std::round(undistorted_kp.y), std::round(undistorted_kp.x));

    if (cropped) {
      VLOG(5) << "Undistorted Rectified keypoint out of image!\n"
               << "Keypoint undistorted: \n"
               << undistorted_kps[i] << '\n'
               << "Image Size (map x size): " << map_x_.size;
      invalid_count += 1;
      status_kps->push_back(
          std::make_pair(KeypointStatus::NO_LEFT_RECT, undistorted_kp));
    } else {
      if (std::fabs(distorted_kp.x - expected_distorted_kp_x) > pixel_tol ||
          std::fabs(distorted_kp.y - expected_distorted_kp_y) > pixel_tol) {
        // Mark as invalid all pixels that were undistorted out of the frame
        // and for which the undistorted rectified keypoint remaps close to
        // the distorted unrectified pixel.
        VLOG(5) << "Pixel mismatch when checking undistortRectification! \n"
                 << "Actual undistorted Keypoint: \n"
                 << " - x: " << undistorted_kp.x << '\n'
                 << " - y: " << undistorted_kp.y << '\n'
                 << "Expected undistorted Keypoint: \n"
                 << " - x: " << expected_distorted_kp_x << '\n'
                 << " - y: " << expected_distorted_kp_y;
        // Invalid points.
        invalid_count += 1;
        status_kps->push_back(
            std::make_pair(KeypointStatus::NO_LEFT_RECT, undistorted_kp));
      } else {
        // Point is valid!
        status_kps->push_back(
            std::make_pair(KeypointStatus::VALID, undistorted_kp));
      }
    }
  }

  VLOG_IF(10, invalid_count > 0) << "undistortRectifyPoints: unable to match "
                                 << invalid_count << " keypoints";
}

void UndistorterRectifier::distortUnrectifyKeypoints(
    const StatusKeypointsCV& keypoints_rectified,
    KeypointsCV* keypoints_unrectified) const {
  CHECK_NOTNULL(keypoints_unrectified)->clear();
  keypoints_unrectified->reserve(keypoints_rectified.size());
  for (size_t i = 0; i < keypoints_rectified.size(); i++) {
    if (keypoints_rectified[i].first == KeypointStatus::VALID) {
      KeypointCV px = keypoints_rectified[i].second;
      auto x = map_x_.at<float>(round(px.y), round(px.x));
      auto y = map_y_.at<float>(round(px.y), round(px.x));
      keypoints_unrectified->push_back(KeypointCV(x, y));
    } else {
      keypoints_unrectified->push_back(KeypointCV(0.0, 0.0));
    }
  }
}

void UndistorterRectifier::initUndistortRectifyMaps(
    const CameraParams& cam_params,
    const cv::Mat& R,
    const cv::Mat& P,
    cv::Mat* map_x,
    cv::Mat* map_y) {
  CHECK_NOTNULL(map_x);
  CHECK_NOTNULL(map_y);
  static constexpr int kImageType = CV_32FC1;
  // static constexpr int kImageType = CV_16SC2;

  cv::Mat map_x_float, map_y_float;
  switch (cam_params.distortion_model_) {
    case DistortionModel::NONE: {
      map_x_float.create(cam_params.image_size_, kImageType);
      map_y_float.create(cam_params.image_size_, kImageType);
    } break;
    case DistortionModel::RADTAN: {
      cv::initUndistortRectifyMap(
          // Input
          cam_params.K_,
          cam_params.distortion_coeff_mat_,
          R,
          P,
          cam_params.image_size_,
          kImageType,
          // Output:
          map_x_float,
          map_y_float);
    } break;
    case DistortionModel::EQUIDISTANT: {
      cv::fisheye::initUndistortRectifyMap(
          // Input,
          cam_params.K_,
          cam_params.distortion_coeff_mat_,
          R,
          P,
          cam_params.image_size_,
          kImageType,
          // Output:
          map_x_float,
          map_y_float);
    } break;
    default: {
      LOG(FATAL) << "Unknown distortion model: "
                 << VIO::to_underlying(cam_params.distortion_model_);
    }
  }

  // TODO(marcus): can we add this in without causing errors like before?
  // The reason we convert from floating to fixed-point representations
  // of a map is that they can yield much faster (~2x) remapping operations.
  // cv::convertMaps(map_x_float, map_y_float, *map_x, *map_y, CV_16SC2, false);

  *map_x = map_x_float;
  *map_y = map_y_float;
}

}  // namespace VIO<|MERGE_RESOLUTION|>--- conflicted
+++ resolved
@@ -29,7 +29,6 @@
   initUndistortRectifyMaps(cam_params, R, P, &map_x_, &map_y_);
 }
 
-<<<<<<< HEAD
 void UndistorterRectifier::UndistortRectifyKeypoints(
     const KeypointsCV& keypoints,
     KeypointsCV* undistorted_keypoints,
@@ -99,8 +98,6 @@
   return versor.normalized();
 }
 
-=======
->>>>>>> 2db8b623
 void UndistorterRectifier::undistortRectifyImage(
     const cv::Mat& img,
     cv::Mat* undistorted_img) const {
