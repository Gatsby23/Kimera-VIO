/* ----------------------------------------------------------------------------
 * Copyright 2017, Massachusetts Institute of Technology,
 * Cambridge, MA 02139
 * All Rights Reserved
 * Authors: Luca Carlone, et al. (see THANKS for the full author list)
 * See LICENSE for the license information
 * -------------------------------------------------------------------------- */

/**
 * @file   MonoVisionImuFrontend.cpp
 * @brief  Class describing a monocular tracking Frontend
 * @author Marcus Abate
 */

#include <memory>

#include "kimera-vio/frontend/MonoVisionImuFrontend-definitions.h"
#include "kimera-vio/frontend/MonoVisionImuFrontend.h"

DEFINE_bool(log_mono_matching_images,
            false,
            "Display/Save mono tracking rectified and unrectified images.");
DECLARE_bool(do_fine_imu_camera_temporal_sync);

namespace VIO {

MonoVisionImuFrontend::MonoVisionImuFrontend(
    const ImuParams& imu_params,
    const ImuBias& imu_initial_bias,
    const MonoFrontendParams& frontend_params,
    const Camera::ConstPtr& camera,
    DisplayQueue* display_queue,
    bool log_output,
    boost::optional<OdometryParams> odom_params)
    : VisionImuFrontend(imu_params,
                        imu_initial_bias,
                        display_queue,
                        log_output,
                        odom_params),
      mono_frame_k_(nullptr),
      mono_frame_km1_(nullptr),
      mono_frame_lkf_(nullptr),
      keyframe_R_ref_frame_(gtsam::Rot3::identity()),
      feature_detector_(nullptr),
      mono_camera_(camera),
      frontend_params_(frontend_params) {
  CHECK(mono_camera_);

  tracker_ =
      VIO::make_unique<Tracker>(frontend_params_, mono_camera_, display_queue);

  feature_detector_ = VIO::make_unique<FeatureDetector>(
      frontend_params_.feature_detector_params_);

  if (VLOG_IS_ON(1)) tracker_->tracker_params_.print();
}

MonoVisionImuFrontend::~MonoVisionImuFrontend() {
  LOG(INFO) << "MonoVisionImuFrontend destructor called.";
}

MonoFrontendOutput::UniquePtr MonoVisionImuFrontend::bootstrapSpinMono(
    MonoFrontendInputPayload::UniquePtr&& input) {
  CHECK(input);

  // Initialize members of the Frontend
  processFirstFrame(input->getFrame());

  // Initialization done, set state to nominal
  frontend_state_ = FLAGS_do_fine_imu_camera_temporal_sync
                        ? FrontendState::InitialTimeAlignment
                        : FrontendState::Nominal;

  if (!FLAGS_do_fine_imu_camera_temporal_sync && odom_params_) {
    // we assume that the first frame is hardcoded to be a keyframe.
    // it's okay if world_NavState_odom_ is boost::none (it gets cached later)
    cacheExternalOdometry(input.get());
  }

  // Create mostly invalid output
  CHECK(mono_frame_lkf_);
  CHECK(mono_camera_);
<<<<<<< HEAD
  return VIO::make_unique<MonoFrontendOutput>(mono_frame_lkf_->isKeyframe_,
                                              nullptr,
                                              mono_camera_->getBodyPoseCam(),
                                              *mono_frame_lkf_,
                                              nullptr,
                                              input->getImuAccGyrs(),
                                              cv::Mat(),
                                              getTrackerInfo());
=======

  if (FLAGS_do_fine_imu_camera_temporal_sync) {
    return nullptr;  // skip adding a frame to all downstream modules
  }

  // Create mostly invalid output
  return VIO::make_unique<MonoFrontendOutput>(
      mono_frame_lkf_->isKeyframe_,
      nullptr,
      TrackingStatus::DISABLED,
      gtsam::Pose3::identity(),  // no stereo!
      mono_camera_->getBodyPoseCam(),
      *mono_frame_lkf_,
      nullptr,
      input->getImuAccGyrs(),
      cv::Mat(),
      getTrackerInfo());
>>>>>>> 32830450
}

MonoFrontendOutput::UniquePtr MonoVisionImuFrontend::nominalSpinMono(
    MonoFrontendInputPayload::UniquePtr&& input) {
  // For timing
  utils::StatsCollector timing_stats_frame_rate("VioFrontend Frame Rate [ms]");
  utils::StatsCollector timing_stats_keyframe_rate(
      "VioFrontend Keyframe Rate [ms]");
  auto start_time = utils::Timer::tic();

  const Frame& mono_frame_k = input->getFrame();
  const auto& k = mono_frame_k.id_;
  VLOG(1) << "------------------- Processing frame k = " << k
          << "--------------------";

  if (VLOG_IS_ON(10)) input->print();

  auto tic_full_preint = utils::Timer::tic();
  const ImuFrontend::PimPtr& pim = imu_frontend_->preintegrateImuMeasurements(
      input->getImuStamps(), input->getImuAccGyrs());
  CHECK(pim);
  const gtsam::Rot3 body_R_cam = mono_camera_->getBodyPoseCam().rotation();
  const gtsam::Rot3 cam_R_body = body_R_cam.inverse();
  gtsam::Rot3 camLrectLkf_R_camLrectK_imu =
      cam_R_body * pim->deltaRij() * body_R_cam;

  if (VLOG_IS_ON(10)) {
    body_R_cam.print("body_R_cam");
    camLrectLkf_R_camLrectK_imu.print("camLrectLkf_R_camLrectK_imu");
  }

  /////////////////////////////// TRACKING /////////////////////////////////////
  VLOG(10) << "Starting processFrame...";
  cv::Mat feature_tracks;
  StatusMonoMeasurementsPtr status_mono_measurements =
      processFrame(mono_frame_k, camLrectLkf_R_camLrectK_imu, &feature_tracks);
  CHECK(!mono_frame_k_);  // We want a nullptr at the end of the processing.
  VLOG(10) << "Finished processStereoFrame.";
  //////////////////////////////////////////////////////////////////////////////

  if (VLOG_IS_ON(5))
    MonoVisionImuFrontend::printStatusMonoMeasurements(
        *status_mono_measurements);

  if (mono_frame_km1_->isKeyframe_) {
    CHECK_EQ(mono_frame_lkf_->timestamp_, mono_frame_km1_->timestamp_);
    CHECK_EQ(mono_frame_lkf_->id_, mono_frame_km1_->id_);
    CHECK(!mono_frame_k_);
    CHECK(mono_frame_lkf_->isKeyframe_);
    VLOG(1) << "Keyframe " << k
            << " with: " << status_mono_measurements->second.size()
            << " smart measurements";

    ////////////////// DEBUG INFO FOR FRONT-END ////////////////////////////////
    if (logger_) {
      logger_->logFrontendStats(mono_frame_lkf_->timestamp_,
                                getTrackerInfo(),
                                tracker_status_summary_,
                                mono_frame_km1_->getNrValidKeypoints());
      // TODO(marcus): Last arg is usually stereo, need to refactor logger
      // to not require that.
      logger_->logFrontendRansac(mono_frame_lkf_->timestamp_,
                                 tracker_status_summary_.lkf_T_k_mono_,
                                 gtsam::Pose3::identity());
    }
    //////////////////////////////////////////////////////////////////////////////

    // Reset integration; the later the better.
    VLOG(10) << "Reset IMU preintegration with latest IMU bias.";
    imu_frontend_->resetIntegrationWithCachedBias();

    // Record keyframe rate timing
    timing_stats_keyframe_rate.AddSample(utils::Timer::toc(start_time).count());

    // Return the output of the Frontend for the others.
    // We have a keyframe, so We fill frame_lkf_ with the newest keyframe
    VLOG(2) << "Frontend output is a keyframe: pushing to output callbacks.";
    return VIO::make_unique<MonoFrontendOutput>(
        frontend_state_ == FrontendState::Nominal,
        status_mono_measurements,
        mono_camera_->getBodyPoseCam(),
        *mono_frame_lkf_,
        pim,
        input->getImuAccGyrs(),
        feature_tracks,
        getTrackerInfo(),
        getExternalOdometryRelativeBodyPose(input.get()),
        getExternalOdometryWorldVelocity(input.get()));
  } else {
    // Record frame rate timing
    timing_stats_frame_rate.AddSample(utils::Timer::toc(start_time).count());

    // TODO(nathan) unify returning output packets
    // We don't have a keyframe, so instead we forward the newest frame in this
    // packet for use in the temporal calibration (if enabled)
    VLOG(2) << "Frontend output is not a keyframe. Skipping output queue push.";
    return VIO::make_unique<MonoFrontendOutput>(
        false,
        status_mono_measurements,
        mono_camera_->getBodyPoseCam(),
        *mono_frame_km1_,
        pim,
        input->getImuAccGyrs(),
        feature_tracks,
        getTrackerInfo());
  }
}

void MonoVisionImuFrontend::processFirstFrame(const Frame& first_frame) {
  VLOG(2) << "Processing first mono frame \n";
  mono_frame_k_ = std::make_shared<Frame>(first_frame);
  mono_frame_k_->isKeyframe_ = true;
  last_keyframe_timestamp_ = mono_frame_k_->timestamp_;

  CHECK_EQ(mono_frame_k_->keypoints_.size(), 0)
      << "Keypoints already present in first frame: please do not extract"
         " keypoints manually";

  CHECK(feature_detector_);
  feature_detector_->featureDetection(mono_frame_k_.get());

  // Undistort keypoints:
  mono_camera_->undistortKeypoints(mono_frame_k_->keypoints_,
                                   &mono_frame_k_->keypoints_undistorted_);

  // TODO(marcus): get 3d points if possible?
  mono_frame_km1_ = mono_frame_k_;
  mono_frame_lkf_ = mono_frame_k_;
  mono_frame_k_.reset();
  ++frame_count_;

  imu_frontend_->resetIntegrationWithCachedBias();
}

StatusMonoMeasurementsPtr MonoVisionImuFrontend::processFrame(
    const Frame& cur_frame,
    const gtsam::Rot3& keyframe_R_cur_frame,
    cv::Mat* feature_tracks) {
  VLOG(1) << "===================================================\n"
          << "processing frame: " << cur_frame.id_ << " at time "
          << cur_frame.timestamp_ << " empirical framerate (sec): "
          << UtilsNumerical::NsecToSec(cur_frame.timestamp_ -
                                       mono_frame_km1_->timestamp_)
          << " (timestamp diff: "
          << cur_frame.timestamp_ - mono_frame_km1_->timestamp_ << ")";
  auto start_time = utils::Timer::tic();

  mono_frame_k_ = std::make_shared<Frame>(cur_frame);

  VLOG(2) << "Starting feature tracking...";
  gtsam::Rot3 ref_frame_R_cur_frame =
      keyframe_R_ref_frame_.inverse().compose(keyframe_R_cur_frame);
  tracker_->featureTracking(
      mono_frame_km1_.get(), mono_frame_k_.get(), ref_frame_R_cur_frame);
  if (feature_tracks) {
    *feature_tracks =
        tracker_->getTrackerImage(*mono_frame_lkf_, *mono_frame_k_);
  }
  VLOG(2) << "Finished feature tracking.";

  // TODO(marcus): need another structure for monocular slam
  tracker_status_summary_.kfTrackingStatus_mono_ = TrackingStatus::INVALID;
  tracker_status_summary_.kfTrackingStatus_stereo_ = TrackingStatus::DISABLED;

  MonoMeasurements smart_mono_measurements;

  const bool max_time_elapsed =
      mono_frame_k_->timestamp_ - last_keyframe_timestamp_ >=
      tracker_->tracker_params_.intra_keyframe_time_ns_;
  const size_t& nr_valid_features = mono_frame_k_->getNrValidKeypoints();
  const bool nr_features_low =
      nr_valid_features <= tracker_->tracker_params_.min_number_features_;

  LOG_IF(WARNING, mono_frame_k_->isKeyframe_) << "User enforced keyframe!";

  if (max_time_elapsed || nr_features_low || mono_frame_k_->isKeyframe_) {
    VLOG(2) << "Keframe after [s]: "
            << UtilsNumerical::NsecToSec(mono_frame_k_->timestamp_ -
                                         last_keyframe_timestamp_);
    ++keyframe_count_;

    VLOG_IF(2, max_time_elapsed) << "Keyframe reason: max time elapsed.";
    VLOG_IF(2, nr_features_low)
        << "Keyframe reason: low nr of features (" << nr_valid_features << " < "
        << tracker_->tracker_params_.min_number_features_ << ").";

    if (tracker_->tracker_params_.useRANSAC_) {
      TrackingStatusPose status_pose_mono;
      outlierRejectionMono(keyframe_R_cur_frame,
                           mono_frame_lkf_.get(),
                           mono_frame_k_.get(),
                           &status_pose_mono);
      tracker_status_summary_.kfTrackingStatus_mono_ = status_pose_mono.first;

      if (status_pose_mono.first == TrackingStatus::VALID) {
        tracker_status_summary_.lkf_T_k_mono_ = status_pose_mono.second;
      }
    } else {
      tracker_status_summary_.kfTrackingStatus_mono_ = TrackingStatus::DISABLED;
    }

    if (VLOG_IS_ON(2)) {
      printTrackingStatus(tracker_status_summary_.kfTrackingStatus_mono_,
                          "mono");
    }

    last_keyframe_timestamp_ = mono_frame_k_->timestamp_;
    mono_frame_k_->isKeyframe_ = true;

    CHECK(feature_detector_);
    feature_detector_->featureDetection(mono_frame_k_.get());

    // Undistort keypoints:
    mono_camera_->undistortKeypoints(mono_frame_k_->keypoints_,
                                     &mono_frame_k_->keypoints_undistorted_);
    // Log images if needed.
    // if (logger_ &&
    //     (FLAGS_visualize_frontend_images || FLAGS_save_frontend_images)) {
    //   if (FLAGS_log_feature_tracks) sendFeatureTracksToLogger();
    //   if (FLAGS_log_mono_matching_images) sendMonoTrackingToLogger();
    // }
    if (display_queue_ && FLAGS_visualize_feature_tracks) {
      displayImage(mono_frame_k_->timestamp_,
                   "feature_tracks",
                   tracker_->getTrackerImage(*mono_frame_lkf_, *mono_frame_k_),
                   display_queue_);
    }

    mono_frame_lkf_ = mono_frame_k_;

    start_time = utils::Timer::tic();
    getSmartMonoMeasurements(mono_frame_k_, &smart_mono_measurements);
    double get_smart_mono_meas_time = utils::Timer::toc(start_time).count();

    VLOG(2) << "timeGetMeasurements: " << get_smart_mono_meas_time;
  } else {
    CHECK_EQ(smart_mono_measurements.size(), 0u);
    mono_frame_k_->isKeyframe_ = false;
  }

  if (mono_frame_k_->isKeyframe_) {
    keyframe_R_ref_frame_ = gtsam::Rot3::identity();
  } else {
    keyframe_R_ref_frame_ = keyframe_R_cur_frame;
  }

  mono_frame_km1_ = mono_frame_k_;
  mono_frame_k_.reset();
  ++frame_count_;

  return std::make_shared<StatusMonoMeasurements>(
      std::make_pair(tracker_status_summary_, smart_mono_measurements));
}

// TODO(marcus): for convenience mono measurements are gtsam::StereoPoint2
// hence this is near identical to getSmartStereoMeasurements
// but want to switch to gtsam::Point2
void MonoVisionImuFrontend::getSmartMonoMeasurements(
    const Frame::Ptr& frame,
    MonoMeasurements* smart_mono_measurements) {
  // TODO(marcus): convert to point2 when ready!
  CHECK_NOTNULL(smart_mono_measurements);
  frame->checkFrame();

  const LandmarkIds& landmarkId_kf = frame->landmarks_;
  const StatusKeypointsCV& keypoints_undistorted =
      frame->keypoints_undistorted_;

  // Pack information in landmark structure.
  smart_mono_measurements->clear();
  smart_mono_measurements->reserve(landmarkId_kf.size());
  for (size_t i = 0; i < landmarkId_kf.size(); ++i) {
    if (landmarkId_kf.at(i) == -1) {
      continue;  // skip invalid points
    }

    // TODO implicit conversion float to double increases floating-point
    // precision! Using auto instead of double for possible future proofing.
    const auto& uL = keypoints_undistorted.at(i).second.x;
    const auto& v = keypoints_undistorted.at(i).second.y;

    // Initialize to missing pixel information.
    double uR = std::numeric_limits<double>::quiet_NaN();
    smart_mono_measurements->push_back(
        std::make_pair(landmarkId_kf[i], gtsam::StereoPoint2(uL, uR, v)));
  }
}

void MonoVisionImuFrontend::printStatusMonoMeasurements(
    const StatusMonoMeasurements& status_mono_measurements) {
  LOG(INFO) << "SmartMonoMeasurements with status: ";
  printTrackingStatus(status_mono_measurements.first.kfTrackingStatus_mono_,
                      "mono");
  LOG(INFO) << " stereo points:";
  const MonoMeasurements& mono_measurements = status_mono_measurements.second;
  for (const auto& meas : mono_measurements) {
    std::cout << " " << meas.second << " ";
  }
  std::cout << std::endl;
}

}  // namespace VIO<|MERGE_RESOLUTION|>--- conflicted
+++ resolved
@@ -80,16 +80,6 @@
   // Create mostly invalid output
   CHECK(mono_frame_lkf_);
   CHECK(mono_camera_);
-<<<<<<< HEAD
-  return VIO::make_unique<MonoFrontendOutput>(mono_frame_lkf_->isKeyframe_,
-                                              nullptr,
-                                              mono_camera_->getBodyPoseCam(),
-                                              *mono_frame_lkf_,
-                                              nullptr,
-                                              input->getImuAccGyrs(),
-                                              cv::Mat(),
-                                              getTrackerInfo());
-=======
 
   if (FLAGS_do_fine_imu_camera_temporal_sync) {
     return nullptr;  // skip adding a frame to all downstream modules
@@ -99,15 +89,12 @@
   return VIO::make_unique<MonoFrontendOutput>(
       mono_frame_lkf_->isKeyframe_,
       nullptr,
-      TrackingStatus::DISABLED,
-      gtsam::Pose3::identity(),  // no stereo!
       mono_camera_->getBodyPoseCam(),
       *mono_frame_lkf_,
       nullptr,
       input->getImuAccGyrs(),
       cv::Mat(),
       getTrackerInfo());
->>>>>>> 32830450
 }
 
 MonoFrontendOutput::UniquePtr MonoVisionImuFrontend::nominalSpinMono(
