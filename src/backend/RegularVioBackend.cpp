--- conflicted
+++ resolved
@@ -151,14 +151,9 @@
 bool RegularVioBackend::addVisualInertialStateAndOptimize(
     const Timestamp& timestamp_kf_nsec,
     const StatusStereoMeasurements& status_smart_stereo_measurements_kf,
-<<<<<<< HEAD
-    const gtsam::PreintegrationType& pim) {
-=======
     const gtsam::PreintegrationType& pim,
-    boost::optional<gtsam::Pose3> stereo_ransac_body_pose,
     boost::optional<gtsam::Pose3> odometry_body_pose,
     boost::optional<gtsam::Velocity3> odometry_vel) {
->>>>>>> 32830450
   debug_info_.resetAddedFactorsStatistics();
 
   // Features and IMU line up --> do iSAM update.
@@ -179,7 +174,6 @@
   addImuFactor(last_kf_id_, curr_kf_id_, pim);
 
   /////////////////// STEREO RANSAC FACTORS ////////////////////////////////////
-<<<<<<< HEAD
   // Add between factor from RANSAC
   if (backend_params_.addBetweenStereoFactors_ &&
       status_smart_stereo_measurements_kf.first.kfTrackingStatus_stereo_ ==
@@ -190,20 +184,6 @@
         B_Pose_leftCamRect_ *
             status_smart_stereo_measurements_kf.first.lkf_T_k_stereo_ *
             B_Pose_leftCamRect_.inverse());
-=======
-  // Add between factor from RANSAC.
-  if (stereo_ransac_body_pose) {
-    VLOG(10) << "Adding RANSAC factor between pose id: " << last_kf_id_
-             << " and pose id: " << curr_kf_id_;
-    if (VLOG_IS_ON(20)) {
-      stereo_ransac_body_pose->print();
-    }
-    addBetweenFactor(last_kf_id_,
-                     curr_kf_id_,
-                     *stereo_ransac_body_pose,
-                     backend_params_.betweenRotationPrecision_,
-                     backend_params_.betweenTranslationPrecision_);
->>>>>>> 32830450
   }
 
   /////////////////// VISION MEASUREMENTS //////////////////////////////////////
