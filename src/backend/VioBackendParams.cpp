/* ----------------------------------------------------------------------------
 * Copyright 2017, Massachusetts Institute of Technology,
 * Cambridge, MA 02139
 * All Rights Reserved
 * Authors: Luca Carlone, et al. (see THANKS for the full author list)
 * See LICENSE for the license information
 * -------------------------------------------------------------------------- */

/**
 * @file   VioBackendParams.cpp
 * @brief  Class parsing the parameters for the VIO's Backend from a YAML file.
 * @author Antoni Rosinol, Luca Carlone
 */

#include "kimera-vio/backend/VioBackendParams.h"

#include <utility>

namespace VIO {

BackendParams::BackendParams() : PipelineParams("Backend Parameters") {
  // Trivial sanity checks.
  CHECK_GE(horizon_, 0);
  CHECK_GE(numOptimize_, 0);
}

void BackendParams::setIsam2Params(const BackendParams& vio_params,
                                   gtsam::ISAM2Params* isam_param) {
  CHECK_NOTNULL(isam_param);
  // iSAM2 SETTINGS
  if (vio_params.useDogLeg_) {
    gtsam::ISAM2DoglegParams dogleg_params;
    dogleg_params.wildfireThreshold = vio_params.wildfire_threshold_;
    // dogleg_params.adaptationMode;
    // dogleg_params.initialDelta;
    // dogleg_params.setVerbose(false); // only for debugging.
    isam_param->optimizationParams = dogleg_params;
  } else {
    gtsam::ISAM2GaussNewtonParams gauss_newton_params;
    gauss_newton_params.wildfireThreshold = vio_params.wildfire_threshold_;
    isam_param->optimizationParams = gauss_newton_params;
  }

  // TODO (Toni): remove hardcoded
  // Cache Linearized Factors seems to improve performance.
  isam_param->setCacheLinearizedFactors(true);
  isam_param->relinearizeThreshold = vio_params.relinearizeThreshold_;
  isam_param->relinearizeSkip = vio_params.relinearizeSkip_;
  isam_param->findUnusedFactorSlots = true;
  // isam_param->enablePartialRelinearizationCheck = true;
  isam_param->setEvaluateNonlinearError(false);  // only for debugging
  isam_param->enableDetailedResults = false;     // only for debugging.
  isam_param->factorization = gtsam::ISAM2Params::CHOLESKY;  // QR
}

bool BackendParams::equals(const BackendParams& vp2, double tol) const {
  return equalsVioBackendParams(vp2, tol);
}

void BackendParams::print() const { printVioBackendParams(); }

bool BackendParams::parseYAML(const std::string& filepath) {
  YamlParser yaml_parser(filepath);
  return parseYAMLVioBackendParams(yaml_parser);
}

bool BackendParams::parseYAMLVioBackendParams(const YamlParser& yaml_parser) {
  // INITIALIZATION
  yaml_parser.getYamlParam("autoInitialize", &autoInitialize_);
  yaml_parser.getYamlParam("roundOnAutoInitialize", &roundOnAutoInitialize_);
  yaml_parser.getYamlParam("initialPositionSigma", &initialPositionSigma_);
  yaml_parser.getYamlParam("initialRollPitchSigma", &initialRollPitchSigma_);
  yaml_parser.getYamlParam("initialYawSigma", &initialYawSigma_);
  yaml_parser.getYamlParam("initialVelocitySigma", &initialVelocitySigma_);
  yaml_parser.getYamlParam("initialAccBiasSigma", &initialAccBiasSigma_);
  yaml_parser.getYamlParam("initialGyroBiasSigma", &initialGyroBiasSigma_);

  // VISION PARAMS
  int linearization_mode_id;
  yaml_parser.getYamlParam("linearizationMode", &linearization_mode_id);
  switch (linearization_mode_id) {
    case 0:
      linearizationMode_ = gtsam::HESSIAN;
      break;
    case 1:
      linearizationMode_ = gtsam::IMPLICIT_SCHUR;
      break;
    case 2:
      linearizationMode_ = gtsam::JACOBIAN_Q;
      break;
    case 3:
      linearizationMode_ = gtsam::JACOBIAN_SVD;
      break;
    default:
      LOG(FATAL) << "Wrong linearizationMode in VIO Backend parameters.";
  }

  int degeneracy_mode_id;
  yaml_parser.getYamlParam("degeneracyMode", &degeneracy_mode_id);
  switch (degeneracy_mode_id) {
    case 0:
      degeneracyMode_ = gtsam::IGNORE_DEGENERACY;
      break;
    case 1:
      degeneracyMode_ = gtsam::ZERO_ON_DEGENERACY;
      break;
    case 2:
      degeneracyMode_ = gtsam::HANDLE_INFINITY;
      break;
    default:
      LOG(FATAL) << "Wrong degeneracyMode in VIO Backend parameters.";
  }

  yaml_parser.getYamlParam("smartNoiseSigma", &smartNoiseSigma_);
  yaml_parser.getYamlParam("rankTolerance", &rankTolerance_);
  yaml_parser.getYamlParam("landmarkDistanceThreshold",
                           &landmarkDistanceThreshold_);
  yaml_parser.getYamlParam("outlierRejection", &outlierRejection_);
  yaml_parser.getYamlParam("retriangulationThreshold",
                           &retriangulationThreshold_);
  yaml_parser.getYamlParam("addBetweenStereoFactors",
                           &addBetweenStereoFactors_);
  yaml_parser.getYamlParam("betweenRotationPrecision",
                           &betweenRotationPrecision_);
  yaml_parser.getYamlParam("betweenTranslationPrecision",
                           &betweenTranslationPrecision_);

  // OPTIMIZATION PARAMS
  yaml_parser.getYamlParam("relinearizeThreshold", &relinearizeThreshold_);
  yaml_parser.getYamlParam("relinearizeSkip", &relinearizeSkip_);
  yaml_parser.getYamlParam("zeroVelocitySigma", &zeroVelocitySigma_);
  yaml_parser.getYamlParam("noMotionPositionSigma", &noMotionPositionSigma_);
  yaml_parser.getYamlParam("noMotionRotationSigma", &noMotionRotationSigma_);
  yaml_parser.getYamlParam("constantVelSigma", &constantVelSigma_);
  yaml_parser.getYamlParam("numOptimize", &numOptimize_);
  yaml_parser.getYamlParam("horizon", &horizon_);
  yaml_parser.getYamlParam("wildfire_threshold", &wildfire_threshold_);
  yaml_parser.getYamlParam("useDogLeg", &useDogLeg_);

  int pose_guess_source = 0;
  yaml_parser.getYamlParam("pose_guess_source", &pose_guess_source);
  switch (pose_guess_source) {
    case VIO::to_underlying(PoseGuessSource::IMU): {
      pose_guess_source_ = PoseGuessSource::IMU;
      break;
    }
    case VIO::to_underlying(PoseGuessSource::MONO): {
      pose_guess_source_ = PoseGuessSource::MONO;
      break;
    }
    case VIO::to_underlying(PoseGuessSource::STEREO): {
      pose_guess_source_ = PoseGuessSource::STEREO;
      break;
    }
    case VIO::to_underlying(PoseGuessSource::PNP): {
      pose_guess_source_ = PoseGuessSource::PNP;
      break;
    }
<<<<<<< HEAD
=======
    case VIO::to_underlying(PoseGuessSource::EXTERNAL_ODOM): {
      pose_guess_source_ = PoseGuessSource::EXTERNAL_ODOM;
      break;
    }
>>>>>>> e0e5250c
    default: {
      LOG(FATAL) << "Unknown PoseGuessSource : " << pose_guess_source;
      break;
    }
  }

<<<<<<< HEAD
=======
  yaml_parser.getYamlParam("mono_translation_scale_factor",
                           &mono_translation_scale_factor_);

>>>>>>> e0e5250c
  return true;
}

bool BackendParams::equalsVioBackendParams(const BackendParams& vp2,
                                           double tol) const {
  return
      // INITIALIZATION
      (autoInitialize_ == vp2.autoInitialize_) &&
      initial_ground_truth_state_.equals(vp2.initial_ground_truth_state_) &&
      (roundOnAutoInitialize_ == vp2.roundOnAutoInitialize_) &&
      (fabs(initialPositionSigma_ - vp2.initialPositionSigma_) <= tol) &&
      (fabs(initialRollPitchSigma_ - vp2.initialRollPitchSigma_) <= tol) &&
      (fabs(initialYawSigma_ - vp2.initialYawSigma_) <= tol) &&
      (fabs(initialVelocitySigma_ - vp2.initialVelocitySigma_) <= tol) &&
      (fabs(initialAccBiasSigma_ - vp2.initialAccBiasSigma_) <= tol) &&
      (fabs(initialGyroBiasSigma_ - vp2.initialGyroBiasSigma_) <= tol) &&
      // VISION PARAMS
      (linearizationMode_ == vp2.linearizationMode_) &&
      (degeneracyMode_ == vp2.degeneracyMode_) &&
      (fabs(smartNoiseSigma_ - vp2.smartNoiseSigma_) <= tol) &&
      (fabs(rankTolerance_ - vp2.rankTolerance_) <= tol) &&
      (fabs(landmarkDistanceThreshold_ - vp2.landmarkDistanceThreshold_) <=
       tol) &&
      (fabs(outlierRejection_ - vp2.outlierRejection_) <= tol) &&
      (fabs(retriangulationThreshold_ - vp2.retriangulationThreshold_) <=
       tol) &&
      (addBetweenStereoFactors_ == vp2.addBetweenStereoFactors_) &&
      (fabs(betweenRotationPrecision_ - vp2.betweenRotationPrecision_) <=
       tol) &&
      (fabs(betweenTranslationPrecision_ - vp2.betweenTranslationPrecision_) <=
       tol) &&
      // OPTIMIZATION PARAMS
      (fabs(relinearizeThreshold_ - vp2.relinearizeThreshold_) <= tol) &&
      (relinearizeSkip_ == vp2.relinearizeSkip_) &&
      (fabs(zeroVelocitySigma_ - vp2.zeroVelocitySigma_) <= tol) &&
      (fabs(noMotionPositionSigma_ - vp2.noMotionPositionSigma_) <= tol) &&
      (fabs(noMotionRotationSigma_ - vp2.noMotionRotationSigma_) <= tol) &&
      (fabs(constantVelSigma_ - vp2.constantVelSigma_) <= tol) &&
      (numOptimize_ == vp2.numOptimize_) && (horizon_ == vp2.horizon_) &&
      (wildfire_threshold_ == vp2.wildfire_threshold_) &&
      (useDogLeg_ == vp2.useDogLeg_) &&
<<<<<<< HEAD
      (pose_guess_source_ == vp2.pose_guess_source_);
=======
      (pose_guess_source_ == vp2.pose_guess_source_) &&
      (fabs(mono_translation_scale_factor_ ==
            vp2.mono_translation_scale_factor_));
>>>>>>> e0e5250c
}

void BackendParams::printVioBackendParams() const {
  static const int kCenter = PipelineParams::kTotalWidth / 2;
  std::stringstream out;
  PipelineParams::print(
      out,
      std::string(kCenter, '.') + "** Initialization parameters **",
      "",
      "Automatic Initialization",
      autoInitialize_,
      "Round on autoinit",
      roundOnAutoInitialize_,
      "Sigmas:",
      "",
      "Initial Position Sigma",
      initialPositionSigma_,
      "Initiail Roll Pitch Sigma",
      initialRollPitchSigma_,
      "Initial Yaw Sigma",
      initialYawSigma_,
      "Initial Velocity Sigma",
      initialVelocitySigma_,
      "Initial Acc Bias Sigma",
      initialAccBiasSigma_,
      "Initial Gyro Bias Sigma",
      initialGyroBiasSigma_,
      std::string(kCenter, '.') + "** Vision parameters **",
      "",
      "Linearization Mode: hessian, implicit_schur, jacobian_q, jacobian_svd",
      linearizationMode_,
      "Degeneracy Mode: ignore_degeneracy, zero_on_degeneracy, handle_infinity",
      degeneracyMode_,
      "Rank Tolerance",
      rankTolerance_,
      "Landmark Distance Threshold",
      landmarkDistanceThreshold_,
      "Outlier Rejection",
      outlierRejection_,
      "Retriangulation Threshold",
      retriangulationThreshold_,
      "Add Btw Stereo Factors",
      addBetweenStereoFactors_,
      "Btw Rotation Precision",
      betweenRotationPrecision_,
      "Btw Translation Precision",
      betweenTranslationPrecision_,
      std::string(kCenter, '.') + "** Optimization parameters **",
      "",
      "Relinearize Threshold",
      relinearizeThreshold_,
      "Relinearize Skip",
      relinearizeSkip_,
      "Zero Velocity Sigma",
      zeroVelocitySigma_,
      "No Motion Position Sigma",
      noMotionPositionSigma_,
      "No Motion Rotation Sigma",
      noMotionRotationSigma_,
      "Constant Velocity Sigma",
      constantVelSigma_,
      "Optimization Iterations",
      numOptimize_,
      "Horizon",
      horizon_,
      "Isam Wildfire Threshold",
      wildfire_threshold_,
      "Use Dog Leg",
      useDogLeg_,
      "Pose Guess Source",
<<<<<<< HEAD
      VIO::to_underlying(pose_guess_source_));
=======
      VIO::to_underlying(pose_guess_source_),
      "Mono Translation Scale Factor",
      mono_translation_scale_factor_);
>>>>>>> e0e5250c
  LOG(INFO) << out.str();
  LOG(INFO) << "** Backend Iinitialization Parameters **\n"
            << "initial_ground_truth_state_: ";
  initial_ground_truth_state_.print();
}

}  // namespace VIO<|MERGE_RESOLUTION|>--- conflicted
+++ resolved
@@ -156,25 +156,19 @@
       pose_guess_source_ = PoseGuessSource::PNP;
       break;
     }
-<<<<<<< HEAD
-=======
     case VIO::to_underlying(PoseGuessSource::EXTERNAL_ODOM): {
       pose_guess_source_ = PoseGuessSource::EXTERNAL_ODOM;
       break;
     }
->>>>>>> e0e5250c
     default: {
       LOG(FATAL) << "Unknown PoseGuessSource : " << pose_guess_source;
       break;
     }
   }
 
-<<<<<<< HEAD
-=======
   yaml_parser.getYamlParam("mono_translation_scale_factor",
                            &mono_translation_scale_factor_);
 
->>>>>>> e0e5250c
   return true;
 }
 
@@ -216,13 +210,9 @@
       (numOptimize_ == vp2.numOptimize_) && (horizon_ == vp2.horizon_) &&
       (wildfire_threshold_ == vp2.wildfire_threshold_) &&
       (useDogLeg_ == vp2.useDogLeg_) &&
-<<<<<<< HEAD
-      (pose_guess_source_ == vp2.pose_guess_source_);
-=======
       (pose_guess_source_ == vp2.pose_guess_source_) &&
       (fabs(mono_translation_scale_factor_ ==
             vp2.mono_translation_scale_factor_));
->>>>>>> e0e5250c
 }
 
 void BackendParams::printVioBackendParams() const {
@@ -293,13 +283,9 @@
       "Use Dog Leg",
       useDogLeg_,
       "Pose Guess Source",
-<<<<<<< HEAD
-      VIO::to_underlying(pose_guess_source_));
-=======
       VIO::to_underlying(pose_guess_source_),
       "Mono Translation Scale Factor",
       mono_translation_scale_factor_);
->>>>>>> e0e5250c
   LOG(INFO) << out.str();
   LOG(INFO) << "** Backend Iinitialization Parameters **\n"
             << "initial_ground_truth_state_: ";
