--- conflicted
+++ resolved
@@ -350,7 +350,6 @@
 FrontendLogger::FrontendLogger()
     : output_frontend_stats_("output_frontend_stats.csv"),
       output_frontend_ransac_mono_("output_frontend_ransac_mono.csv"),
-<<<<<<< HEAD
       output_frontend_ransac_stereo_("output_frontend_ransac_stereo.csv"),
       output_frontend_img_path_(FLAGS_output_path + "/frontend_images/"){
   // Create output directories for images.
@@ -367,9 +366,6 @@
   boost::filesystem::create_directory(boost::filesystem::path(
       (output_frontend_img_path_ + "stereoMatchingRectifiedImg").c_str()));
 }
-=======
-      output_frontend_ransac_stereo_("output_frontend_ransac_stereo.csv") {}
->>>>>>> 71a172d6
 
 void FrontendLogger::logFrontendStats(
     const Timestamp& timestamp_lkf,
