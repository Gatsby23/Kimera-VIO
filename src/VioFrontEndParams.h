--- conflicted
+++ resolved
@@ -14,10 +14,7 @@
 
 #pragma once
 
-<<<<<<< HEAD
-=======
 #include <boost/shared_ptr.hpp> // used for opengv
->>>>>>> c6249bcc
 #include <time.h>
 #include <boost/shared_ptr.hpp>  // used for opengv
 
@@ -30,43 +27,16 @@
 
 #include "StereoFrame.h"
 #include "UtilsOpenCV.h"
-<<<<<<< HEAD
-
-namespace VIO {
-
-////////////////////////////////////////////////////////////////////////////////
-class VioFrontEndParams {
- public:
-=======
 #include "YamlParser.h"
 
 namespace VIO {
 
 class VioFrontEndParams {
 public:
->>>>>>> c6249bcc
   // TODO make an enum class.
   enum FeatureSelectionCriterion { QUALITY, MIN_EIG, LOGDET, RANDOM };
 
   VioFrontEndParams()
-<<<<<<< HEAD
-      :  // tracking params
-        klt_win_size_(24),
-        klt_max_iter_(30),
-        klt_max_level_(4),
-        klt_eps_(0.1),  // Before tuning: 0.001
-        maxFeatureAge_(
-            25),  // upper bounded by horizon / min intra_keyframe_time_
-        // detection params
-        maxFeaturesPerFrame_(1000),  // Max nr of features to track per frame
-        quality_level_(0.001),  // Quality of feature from 0-1 (mono: 0.995) //
-                                // before tuning: 0.5
-        min_distance_(10.0),  // Minimum allowable distance (in pixels) between
-                              // feature detections // Before tuning: 20
-        block_size_(3),
-        use_harris_detector_(false),
-        k_(0.04),
-=======
       : // tracking params
         klt_win_size_(24), klt_max_iter_(30), klt_max_level_(4),
         klt_eps_(0.1), // Before tuning: 0.001
@@ -79,46 +49,10 @@
         min_distance_(10.0),   // Minimum allowable distance (in pixels) between
                                // feature detections // Before tuning: 20
         block_size_(3), use_harris_detector_(false), k_(0.04),
->>>>>>> c6249bcc
         // Stereo matching.
         stereo_matching_params_(),
         // Selector params.
         featureSelectionCriterion_(FeatureSelectionCriterion::QUALITY),
-<<<<<<< HEAD
-        featureSelectionHorizon_(3),  // in seconds
-        featureSelectionNrCornersToSelect_(
-            1000),  // detect larger number of keypoints, and then select
-                    // maxFeaturesPerFrame_
-        featureSelectionImuRate_(0.005),     // for feature selector
-        featureSelectionDefaultDepth_(5.0),  // for feature selector
-        featureSelectionCosineNeighborhood_(
-            cos((10 * M_PI) / (180.0))),  // 10 degrees
-        featureSelectionUseLazyEvaluation_(true),
-        useSuccessProbabilities_(true),
-        // RANSAC params:
-        useRANSAC_(true),  // if false RANSAC is completely disabled
-        minNrMonoInliers_(10),
-        minNrStereoInliers_(5),
-        ransac_threshold_mono_(
-            1e-6),  // threshold Some threshold value for classifying samples as
-                    // an inlier or an outlier
-        ransac_threshold_stereo_(1),  // 0.3 for 3point method, 3-7 for 1-point
-        ransac_use_1point_stereo_(true),
-        ransac_use_2point_mono_(true),
-        ransac_max_iterations_(100),
-        ransac_probability_(
-            0.995),  // The probability of being able to draw at least one
-                     // sample that is free of outliers
-        ransac_randomize_(true),
-        // StereoTracker params (kept here for simplicity)
-        intra_keyframe_time_(0.2),  // in seconds
-        min_number_features_(0),
-        useStereoTracking_(true),
-        // other params
-        display_time_(100),
-        disparityThreshold_(0.5)  // in pixels
-  {}
-=======
         featureSelectionHorizon_(3), // in seconds
         featureSelectionNrCornersToSelect_(
             1000), // detect larger number of keypoints, and then select
@@ -147,27 +81,17 @@
         // other params
         disparityThreshold_(0.5), // in pixels
         yaml_parser_(nullptr) {}
->>>>>>> c6249bcc
 
   // tracking (Optical flow) params
   int klt_win_size_;  // size of the window
   int klt_max_iter_;  // max iterations
   int klt_max_level_;
-<<<<<<< HEAD
-  double klt_eps_;     // @TODO: add comments on each parameter
-  int maxFeatureAge_;  // we cut feature tracks longer than that
-
-  // Detection parameters
-  int maxFeaturesPerFrame_;
-  double quality_level_;  // @TODO: add comments on each parameter
-=======
   double klt_eps_;    // @TODO: add comments on each parameter
   int maxFeatureAge_; // we cut feature tracks longer than that
 
   // Detection parameters
   int maxFeaturesPerFrame_;
   double quality_level_; // @TODO: add comments on each parameter
->>>>>>> c6249bcc
   double min_distance_;  // min distance to create mask around old keypoints for
                          // detector
   int block_size_;
@@ -189,61 +113,27 @@
   bool useRANSAC_;
   int minNrMonoInliers_, minNrStereoInliers_;  // TODO should be size_t
   double ransac_threshold_mono_, ransac_threshold_stereo_;
-<<<<<<< HEAD
-  int ransac_max_iterations_;  // TODO (minor) : should we split this in mono
-                               // and stereo?
-  double ransac_probability_;  // TODO (minor) : should we split this in mono
-                               // and stereo?
-=======
   int ransac_max_iterations_; // TODO (minor) : should we split this in mono
                               // and stereo?
   double ransac_probability_; // TODO (minor) : should we split this in mono
                               // and stereo?
->>>>>>> c6249bcc
   bool ransac_randomize_;
   bool ransac_use_1point_stereo_, ransac_use_2point_mono_;
 
   // STEREO parameters:
   double intra_keyframe_time_;
   size_t min_number_features_;
-<<<<<<< HEAD
-  bool useStereoTracking_;  // if set to false pipeline reduces to monocular
-                            // tracking
-
-  // others:
-  double disparityThreshold_;  // max disparity under which we consider the
-                               // vehicle steady
-  double display_time_;        // time for imshow
-=======
   bool useStereoTracking_; // if set to false pipeline reduces to monocular
                            // tracking
 
   // others:
   double disparityThreshold_; // max disparity under which we consider the
                               // vehicle steady
->>>>>>> c6249bcc
 
   /* ------------------------------------------------------------------------ */
   static std::string FeatureSelectionCriterionStr(const int i) {
     std::string featSelCriterionStr;
     switch (i) {
-<<<<<<< HEAD
-      case 0:
-        featSelCriterionStr = "QUALITY";
-        break;
-      case 1:
-        featSelCriterionStr = "MIN_EIG";
-        break;
-      case 2:
-        featSelCriterionStr = "LOGDET";
-        break;
-      case 3:
-        featSelCriterionStr = "RANDOM";
-        break;
-      default:
-        LOG(FATAL) << "FeatureSelectionCriterionStr: invalid feature selection "
-                      "criterion";
-=======
     case 0:
       featSelCriterionStr = "QUALITY";
       break;
@@ -259,7 +149,6 @@
     default:
       LOG(FATAL) << "FeatureSelectionCriterionStr: invalid feature selection "
                     "criterion";
->>>>>>> c6249bcc
     }
     return featSelCriterionStr;
   }
@@ -312,12 +201,7 @@
            (min_number_features_ == tp2.min_number_features_) &&
            (useStereoTracking_ == tp2.useStereoTracking_) &&
            // others:
-<<<<<<< HEAD
-           (fabs(disparityThreshold_ - tp2.disparityThreshold_) <= tol) &&
-           (fabs(display_time_ - tp2.display_time_) <= tol);
-=======
            (fabs(disparityThreshold_ - tp2.disparityThreshold_) <= tol);
->>>>>>> c6249bcc
   }
 
   /* ------------------------------------------------------------------------ */
@@ -381,90 +265,6 @@
 
         << "** OTHER parameters **" << '\n'
         << "disparityThreshold_: " << disparityThreshold_ << '\n'
-<<<<<<< HEAD
-        << "display_time_: " << display_time_ << '\n'
-        << "&&&&&&&&&&&&&&&&&&&&&&&&&&&&&&&&&&&&&&&&&&&&&&&&&&&&&&&&&&&&&&&&&&"
-           "&";
-  }
-
-  /* ++++++++++++++++++++++++++++++++++++++++++++++++++++++++++++++++++++++++++++++++++
-   */
-  bool parseYAML(std::string filepath) {
-    // make sure that each YAML file has %YAML:1.0 as first line
-    cv::FileStorage fs;
-    UtilsOpenCV::safeOpenCVFileStorage(&fs, filepath);
-
-    fs["klt_win_size"] >> klt_win_size_;
-    fs["klt_max_iter"] >> klt_max_iter_;
-    fs["klt_max_level"] >> klt_max_level_;
-    fs["klt_eps"] >> klt_eps_;
-    fs["maxFeatureAge"] >> maxFeatureAge_;
-
-    fs["maxFeaturesPerFrame"] >> maxFeaturesPerFrame_;
-    fs["quality_level"] >> quality_level_;
-    fs["min_distance"] >> min_distance_;
-    fs["block_size"] >> block_size_;
-    fs["use_harris_detector"] >> use_harris_detector_;
-    fs["k"] >> k_;
-
-    stereo_matching_params_.parseYamlFromOpenFileStorage(fs);
-
-    int featureSelectionCriterionNr;
-    fs["featureSelectionCriterion"] >> featureSelectionCriterionNr;
-    switch (featureSelectionCriterionNr) {
-      case 0:
-        featureSelectionCriterion_ = FeatureSelectionCriterion::QUALITY;
-        break;
-      case 1:
-        featureSelectionCriterion_ = FeatureSelectionCriterion::MIN_EIG;
-        break;
-      case 2:
-        featureSelectionCriterion_ = FeatureSelectionCriterion::LOGDET;
-        break;
-      case 3:
-        featureSelectionCriterion_ = FeatureSelectionCriterion::RANDOM;
-        break;
-      default:
-        LOG(FATAL) << "parseYAML: wrong choice of featureSelectionCriterion";
-    }
-    fs["featureSelectionHorizon"] >> featureSelectionHorizon_;
-    fs["featureSelectionNrCornersToSelect"] >>
-        featureSelectionNrCornersToSelect_;
-    fs["featureSelectionImuRate"] >> featureSelectionImuRate_;
-    fs["featureSelectionDefaultDepth"] >> featureSelectionDefaultDepth_;
-    fs["featureSelectionCosineNeighborhood"] >>
-        featureSelectionCosineNeighborhood_;
-    fs["featureSelectionUseLazyEvaluation"] >>
-        featureSelectionUseLazyEvaluation_;
-    fs["useSuccessProbabilities"] >> useSuccessProbabilities_;
-
-    fs["useRANSAC"] >> useRANSAC_;
-    fs["minNrMonoInliers"] >> minNrMonoInliers_;
-    fs["minNrStereoInliers"] >> minNrStereoInliers_;
-    fs["ransac_threshold_mono"] >> ransac_threshold_mono_;
-    fs["ransac_threshold_stereo"] >> ransac_threshold_stereo_;
-    fs["ransac_use_1point_stereo"] >> ransac_use_1point_stereo_;
-    fs["ransac_use_2point_mono"] >> ransac_use_2point_mono_;
-
-    fs["ransac_max_iterations"] >> ransac_max_iterations_;
-    fs["ransac_probability"] >> ransac_probability_;
-    fs["ransac_randomize"] >> ransac_randomize_;
-
-    fs["intra_keyframe_time"] >> intra_keyframe_time_;
-    min_number_features_ = static_cast<size_t>(int(fs["minNumberFeatures"]));
-    fs["useStereoTracking"] >> useStereoTracking_;
-
-    fs["display_time"] >> display_time_;
-    fs["disparityThreshold"] >> disparityThreshold_;
-
-    fs.release();
-    return true;
-  }
-};
-
-}  // namespace VIO
-#endif /* VioFrontEndParams_H_ */
-=======
         << "&&&&&&&&&&&&&&&&&&&&&&&&&&&&&&&&&&&&&&&&&&&&&&&&&&&&&&&&&&&&&&&&&&";
   }
 
@@ -574,5 +374,4 @@
   std::shared_ptr<YamlParser> yaml_parser_;
 };
 
-} // namespace VIO
->>>>>>> c6249bcc
+} // namespace VIO