--- conflicted
+++ resolved
@@ -99,56 +99,4 @@
 /* ************************************************************************* */
 TEST(testCameraParams, Cal3_S2ToCvmat) {
   Cal3_S2 K(500, 500, 0.0, 640 / 2, 480 / 2);
-<<<<<<< HEAD
-}
-
-/* ************************************************************************* */
-TEST(testCameraParams, parseKITTICalib) {
-  CameraParams camParams;
-  camParams.parseKITTICalib(
-      FLAGS_test_data_path + "/ForKittiData/calib_cam_to_cam.txt",
-      cv::Mat::eye(3, 3, CV_64F), cv::Mat::zeros(3, 1, CV_64F), "00");
-
-  // Frame rate
-  const double frame_rate_expected = 1.0 / 10.0;
-  EXPECT_DOUBLE_EQ(frame_rate_expected, camParams.frame_rate_);
-
-  // image size
-  const Size size_expected(1392, 512);
-  EXPECT_EQ(size_expected.width, camParams.image_size_.width);
-  EXPECT_EQ(size_expected.height, camParams.image_size_.height);
-
-  // intrinsics
-  const double intrinsics_expected[] = {984.2439, 980.8141, 690.0, 233.1966};
-  for (int c = 0; c < 4; c++) {
-    EXPECT_DOUBLE_EQ(intrinsics_expected[c], camParams.intrinsics_[c]);
-  }
-
-  EXPECT_DOUBLE_EQ(intrinsics_expected[0], camParams.calibration_.fx());
-  EXPECT_DOUBLE_EQ(intrinsics_expected[1], camParams.calibration_.fy());
-  EXPECT_DOUBLE_EQ(0, camParams.calibration_.skew());
-  EXPECT_DOUBLE_EQ(intrinsics_expected[2], camParams.calibration_.px());
-  EXPECT_DOUBLE_EQ(intrinsics_expected[3], camParams.calibration_.py());
-
-  // Sensor extrinsics wrt. the body-frame
-  Rot3 R_expected(1.0, 0.0, 0.0, 0.0, 1.0, 0.0, 0.0, 0.0, 1.0);
-  Point3 T_expected(2.573699e-16, -1.059758e-16, 1.614870e-16);
-  Pose3 pose_expected(R_expected, T_expected);
-  EXPECT_TRUE(assert_equal(pose_expected, camParams.body_Pose_cam_));
-
-  // distortion coefficients
-  const double distortion_expected[] = {
-      -3.728755e-01, 2.037299e-01, 2.219027e-03, 1.383707e-03, -7.233722e-02};
-  for (int c = 0; c < 5; c++) {
-    EXPECT_DOUBLE_EQ(distortion_expected[c],
-                     camParams.distortion_coeff_.at<double>(c));
-  }
-  EXPECT_DOUBLE_EQ(distortion_expected[2],
-                   camParams.distortion_coeff_.at<double>(2));
-  EXPECT_DOUBLE_EQ(distortion_expected[0], camParams.calibration_.k1());
-  EXPECT_DOUBLE_EQ(distortion_expected[1], camParams.calibration_.k2());
-  EXPECT_DOUBLE_EQ(distortion_expected[3], camParams.calibration_.p1());
-  EXPECT_DOUBLE_EQ(distortion_expected[4], camParams.calibration_.p2());
-=======
->>>>>>> c6249bcc
 }