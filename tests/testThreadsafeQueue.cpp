--- conflicted
+++ resolved
@@ -46,11 +46,7 @@
 
 /* ************************************************************************* */
 TEST(testThreadsafeQueue, popBlocking_by_reference) {
-<<<<<<< HEAD
-  ThreadsafeQueue<std::string> q("1");
-=======
   ThreadsafeQueue<std::string> q("test_queue");
->>>>>>> c6249bcc
   std::thread p([&] {
     q.push("Hello World!");
     q.push("Hello World 2!");
@@ -72,11 +68,7 @@
 
 /* ************************************************************************* */
 TEST(testThreadsafeQueue, popBlocking_by_shared_ptr) {
-<<<<<<< HEAD
-  ThreadsafeQueue<std::string> q("1");
-=======
   ThreadsafeQueue<std::string> q("test_queue");
->>>>>>> c6249bcc
   std::thread p([&] {
     q.push("Hello World!");
     q.push("Hello World 2!");
@@ -96,11 +88,7 @@
 
 /* ************************************************************************* */
 TEST(testThreadsafeQueue, push) {
-<<<<<<< HEAD
-  ThreadsafeQueue<std::string> q("1");
-=======
   ThreadsafeQueue<std::string> q("test_queue");
->>>>>>> c6249bcc
   std::thread p([&] {
     q.push(std::string("Hello World!"));
     std::string s = "Hello World 2!";
@@ -121,11 +109,7 @@
 
 /* ************************************************************************* */
 TEST(testThreadsafeQueue, producer_consumer) {
-<<<<<<< HEAD
-  ThreadsafeQueue<std::string> q("1");
-=======
   ThreadsafeQueue<std::string> q("test_queue");
->>>>>>> c6249bcc
   std::atomic_bool kill_switch(false);
   std::thread c(consumer, std::ref(q), std::ref(kill_switch));
   std::thread p(producer, std::ref(q), std::ref(kill_switch));
@@ -151,11 +135,7 @@
 
 /* ************************************************************************* */
 TEST(testThreadsafeQueue, stress_test) {
-<<<<<<< HEAD
-  ThreadsafeQueue<std::string> q("1");
-=======
   ThreadsafeQueue<std::string> q("test_queue");
->>>>>>> c6249bcc
   std::atomic_bool kill_switch(false);
   std::vector<std::thread> cs;
   for (size_t i = 0; i < 10; i++) {
