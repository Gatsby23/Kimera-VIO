<?xml version="1.0"?>
<package format="2">
  <name>kimera_vio</name>
  <version>0.0.1</version>
  <description>KimeraVIO</description>

  <maintainer email="arosinol@mit.edu">Antoni Rosinol</maintainer>
  <license>BSD</license>

  <buildtool_depend>cmake</buildtool_depend>

<<<<<<< HEAD
  <depend>kimera_rpgo</depend>
  <depend>GTSAM</depend>
  <depend>gflags</depend>
  <depend>glog</depend>
  <depend>opencv</depend>
  <depend>opengv</depend>
=======
>>>>>>> e8343069
  <depend>dbow2</depend>
  <depend>gtsam</depend>
  <depend>kimera_rpgo</depend>
  <depend>libgflags-dev</depend>
  <depend>libgoogle-glog-dev</depend>
  <depend>libopencv-dev</depend>
  <depend>opengv</depend>
  <export>
    <!-- Specify that this is not really a catkin package-->
    <build_type>cmake</build_type>
  </export>
</package><|MERGE_RESOLUTION|>--- conflicted
+++ resolved
@@ -9,15 +9,6 @@
 
   <buildtool_depend>cmake</buildtool_depend>
 
-<<<<<<< HEAD
-  <depend>kimera_rpgo</depend>
-  <depend>GTSAM</depend>
-  <depend>gflags</depend>
-  <depend>glog</depend>
-  <depend>opencv</depend>
-  <depend>opengv</depend>
-=======
->>>>>>> e8343069
   <depend>dbow2</depend>
   <depend>gtsam</depend>
   <depend>kimera_rpgo</depend>
